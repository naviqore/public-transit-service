package ch.naviqore.utils.spatial;

import org.junit.jupiter.api.BeforeEach;
import org.junit.jupiter.api.Test;

import java.util.ArrayList;
import java.util.List;

import static org.junit.jupiter.api.Assertions.*;

public class KDTreeBuilderTest {
<<<<<<< HEAD
    @RequiredArgsConstructor
    static class TestCoordinate implements TwoDimensionalCoordinate {
        private final double x;
        private final double y;
        @Override
        public double getFirstComponent() {
            return x;
        }
        @Override
        public double getSecondComponent() {
            return y;
        }
        @Override
        public double distanceTo(TwoDimensionalCoordinate other) {
            return distanceTo(other.getFirstComponent(), other.getSecondComponent());
        }
        @Override
        public double distanceTo(double x, double y) {
            return Math.sqrt(Math.pow(this.x - x, 2) + Math.pow(this.y - y, 2));
        }
    }

    @RequiredArgsConstructor
    static class TestLocation implements Location<TestCoordinate> {
        private final TestCoordinate coordinate;
        @Override
        public TestCoordinate getCoordinate() {
            return coordinate;
        }
    }

    private KDTreeBuilder<TestLocation> builder;
=======
    private KDTreeBuilder<MockFacility> builder;
>>>>>>> fa35cd93

    @BeforeEach
    public void setUp() {
        builder = new KDTreeBuilder<>();
    }

    @Test
    public void build() {
        builder.addLocations(getTestLocations());
        KDTree<MockFacility> tree = builder.build();
        // tree should look like
        //            ---(5, 4)---
        //      (2, 7)             (7,2)
        //    (4, 5)  (1, 8)   (8, 1)  (6, 3)
        // (3, 6)
        assertLocationMatchesExpectedCoordinate(5, 4, tree.root);
        assertLocationMatchesExpectedCoordinate(2, 7, tree.root.getLeft());
        assertLocationMatchesExpectedCoordinate(7, 2, tree.root.getRight());
        assertLocationMatchesExpectedCoordinate(4, 5, tree.root.getLeft().getLeft());
        assertLocationMatchesExpectedCoordinate(3, 6, tree.root.getLeft().getLeft().getLeft());
        assertLocationMatchesExpectedCoordinate(1, 8, tree.root.getLeft().getRight());
        assertLocationMatchesExpectedCoordinate(8, 1, tree.root.getRight().getLeft());
        assertLocationMatchesExpectedCoordinate(6, 3, tree.root.getRight().getRight());
    }

    @Test
    public void build_withSingleLocation() {
        builder.addLocation(new MockFacility("5,4", new MockCoordinate(5, 4)));
        KDTree<MockFacility> tree = builder.build();

        assertLocationMatchesExpectedCoordinate(5, 4, tree.root);
        assertNull(tree.root.getLeft());
        assertNull(tree.root.getRight());
    }

    @Test
    public void build_nullLocationAdded() {
        assertThrows(IllegalArgumentException.class, () -> builder.addLocation(null));
    }

    @Test
    public void build_mixedNullAndLocationListAdded() {
        List<MockFacility> locations = new ArrayList<>();
        locations.add(null);
        locations.add(new MockFacility("5,4", new MockCoordinate(5, 4)));
        locations.add(new MockFacility("2,7", new MockCoordinate(2, 7)));

        assertThrows(IllegalArgumentException.class, () -> builder.addLocations(locations));
    }

    @Test
    public void build_noLocationAdded() {
        assertThrows(IllegalArgumentException.class, () -> builder.build());
    }

    @Test
    public void balanceSortLocations() {
        List<MockFacility> locations = getTestLocations();
        List<MockFacility> balancedLocations = builder.balanceSortLocations(locations, 0);

        // make sure the locations are sorted correctly
        List<MockCoordinate> expectedSortOrder = new ArrayList<>();
        // first root
        expectedSortOrder.add(new MockCoordinate(5, 4));
        // left tree (all to the left and filling up rights going back up)
        expectedSortOrder.add(new MockCoordinate(2, 7));
        expectedSortOrder.add(new MockCoordinate(4, 5));
        expectedSortOrder.add(new MockCoordinate(3, 6));
        expectedSortOrder.add(new MockCoordinate(1, 8));
        // right tree (first lefts then rights)
        expectedSortOrder.add(new MockCoordinate(7, 2));
        expectedSortOrder.add(new MockCoordinate(8, 1));
        expectedSortOrder.add(new MockCoordinate(6, 3));

        for (int i = 0; i < locations.size(); i++) {
            var expectedCoordinate = expectedSortOrder.get(i);
            var balancedCoordinate = balancedLocations.get(i).getCoordinate();
            assertEquals(expectedCoordinate.getFirstComponent(), balancedCoordinate.getFirstComponent());
            assertEquals(expectedCoordinate.getSecondComponent(), balancedCoordinate.getSecondComponent());
        }
    }

    private void assertLocationMatchesExpectedCoordinate(double x, double y, KDNode<MockFacility> node) {
        assertEquals(x, node.getLocation().getCoordinate().getFirstComponent());
        assertEquals(y, node.getLocation().getCoordinate().getSecondComponent());
    }


    private ArrayList<MockFacility> getTestLocations() {
        ArrayList<MockFacility> locations = new ArrayList<>();
        locations.add(new MockFacility("8,1", new MockCoordinate(8, 1)));
        locations.add(new MockFacility("5,4", new MockCoordinate(5, 4)));
        locations.add(new MockFacility("6,3", new MockCoordinate(6, 3)));
        locations.add(new MockFacility("1,8", new MockCoordinate(1, 8)));
        locations.add(new MockFacility("2,7", new MockCoordinate(2, 7)));
        locations.add(new MockFacility("7,2", new MockCoordinate(7, 2)));
        locations.add(new MockFacility("3,6", new MockCoordinate(3, 6)));
        locations.add(new MockFacility("4,5", new MockCoordinate(4, 5)));
        return locations;
    }

}<|MERGE_RESOLUTION|>--- conflicted
+++ resolved
@@ -9,42 +9,8 @@
 import static org.junit.jupiter.api.Assertions.*;
 
 public class KDTreeBuilderTest {
-<<<<<<< HEAD
-    @RequiredArgsConstructor
-    static class TestCoordinate implements TwoDimensionalCoordinate {
-        private final double x;
-        private final double y;
-        @Override
-        public double getFirstComponent() {
-            return x;
-        }
-        @Override
-        public double getSecondComponent() {
-            return y;
-        }
-        @Override
-        public double distanceTo(TwoDimensionalCoordinate other) {
-            return distanceTo(other.getFirstComponent(), other.getSecondComponent());
-        }
-        @Override
-        public double distanceTo(double x, double y) {
-            return Math.sqrt(Math.pow(this.x - x, 2) + Math.pow(this.y - y, 2));
-        }
-    }
 
-    @RequiredArgsConstructor
-    static class TestLocation implements Location<TestCoordinate> {
-        private final TestCoordinate coordinate;
-        @Override
-        public TestCoordinate getCoordinate() {
-            return coordinate;
-        }
-    }
-
-    private KDTreeBuilder<TestLocation> builder;
-=======
     private KDTreeBuilder<MockFacility> builder;
->>>>>>> fa35cd93
 
     @BeforeEach
     public void setUp() {
@@ -132,7 +98,6 @@
         assertEquals(y, node.getLocation().getCoordinate().getSecondComponent());
     }
 
-
     private ArrayList<MockFacility> getTestLocations() {
         ArrayList<MockFacility> locations = new ArrayList<>();
         locations.add(new MockFacility("8,1", new MockCoordinate(8, 1)));
