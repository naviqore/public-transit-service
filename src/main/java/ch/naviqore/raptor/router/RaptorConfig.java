package ch.naviqore.raptor.router;

import ch.naviqore.utils.cache.EvictionCache;
import lombok.Getter;
import lombok.NoArgsConstructor;
import lombok.Setter;
import lombok.ToString;

import java.time.LocalDate;
import java.util.HashMap;
import java.util.Map;

@Getter
@NoArgsConstructor
@ToString
public class RaptorConfig {

    @Setter
    private RaptorTripMaskProvider maskProvider = new NoMaskProvider();

    private int daysToScan = 1;
    private int defaultSameStopTransferTime = 120;

    @Setter
    private int raptorRange = 1800; // 30 minutes

    private int stopTimeCacheSize = 5;
    @Setter
    private EvictionCache.Strategy stopTimeCacheStrategy = EvictionCache.Strategy.LRU;

<<<<<<< HEAD
    public RaptorConfig(int daysToScan, int raptorRange, int defaultSameStopTransferTime, int stopTimeCacheSize,
                        @NotNull EvictionCache.Strategy stopTimeCacheStrategy,
                        @NotNull RaptorTripMaskProvider maskProvider) {
        setRaptorRange(raptorRange);
=======
    public RaptorConfig(int daysToScan, int defaultSameStopTransferTime, int stopTimeCacheSize,
                        EvictionCache.Strategy stopTimeCacheStrategy, RaptorTripMaskProvider maskProvider) {
>>>>>>> 9bcf5f88
        setDaysToScan(daysToScan);
        setDefaultSameStopTransferTime(defaultSameStopTransferTime);
        setStopTimeCacheSize(stopTimeCacheSize);
        setStopTimeCacheStrategy(stopTimeCacheStrategy);
        setMaskProvider(maskProvider);
    }

    public void setDaysToScan(int daysToScan) {
        if (daysToScan <= 0) {
            throw new IllegalArgumentException("Days to scan must be greater than 0.");
        }
        this.daysToScan = daysToScan;
    }

    public void setDefaultSameStopTransferTime(int defaultSameStopTransferTime) {
        if (defaultSameStopTransferTime < 0) {
            throw new IllegalArgumentException("Default same stop transfer time must be greater than or equal to 0.");
        }
        this.defaultSameStopTransferTime = defaultSameStopTransferTime;
    }

    public void setStopTimeCacheSize(int stopTimeCacheSize) {
        if (stopTimeCacheSize <= 0) {
            throw new IllegalArgumentException("Stop time cache size must be greater than 0.");
        }
        this.stopTimeCacheSize = stopTimeCacheSize;
    }

<<<<<<< HEAD
    public void setMaskProvider(@NotNull RaptorTripMaskProvider maskProvider) {
        this.maskProvider = maskProvider;
    }

    public void setStopTimeCacheStrategy(@NotNull EvictionCache.Strategy stopTimeCacheStrategy) {
        this.stopTimeCacheStrategy = stopTimeCacheStrategy;
    }

    public RaptorConfig copy() {
        return new RaptorConfig(daysToScan, raptorRange, defaultSameStopTransferTime, stopTimeCacheSize,
                stopTimeCacheStrategy, maskProvider);
    }

=======
>>>>>>> 9bcf5f88
    /**
     * No mask provider as default mask provider (no masking of trips).
     */
    @Setter
    @NoArgsConstructor
    static class NoMaskProvider implements RaptorTripMaskProvider {

        Map<String, String[]> tripIds = null;

        @Override
        public String getServiceIdForDate(LocalDate date) {
            return "NoMask";
        }

        @Override
        public DayTripMask getDayTripMask(LocalDate date) {
            Map<String, RouteTripMask> tripMasks = new HashMap<>();
            for (Map.Entry<String, String[]> entry : tripIds.entrySet()) {
                String routeId = entry.getKey();
                String[] tripIds = entry.getValue();
                boolean[] tripMask = new boolean[tripIds.length];
                for (int i = 0; i < tripIds.length; i++) {
                    tripMask[i] = true;
                }
                tripMasks.put(routeId, new RouteTripMask(tripMask));
            }

            return new DayTripMask(getServiceIdForDate(date), date, tripMasks);
        }
    }

}<|MERGE_RESOLUTION|>--- conflicted
+++ resolved
@@ -28,15 +28,9 @@
     @Setter
     private EvictionCache.Strategy stopTimeCacheStrategy = EvictionCache.Strategy.LRU;
 
-<<<<<<< HEAD
     public RaptorConfig(int daysToScan, int raptorRange, int defaultSameStopTransferTime, int stopTimeCacheSize,
-                        @NotNull EvictionCache.Strategy stopTimeCacheStrategy,
-                        @NotNull RaptorTripMaskProvider maskProvider) {
+                        EvictionCache.Strategy stopTimeCacheStrategy, RaptorTripMaskProvider maskProvider) {
         setRaptorRange(raptorRange);
-=======
-    public RaptorConfig(int daysToScan, int defaultSameStopTransferTime, int stopTimeCacheSize,
-                        EvictionCache.Strategy stopTimeCacheStrategy, RaptorTripMaskProvider maskProvider) {
->>>>>>> 9bcf5f88
         setDaysToScan(daysToScan);
         setDefaultSameStopTransferTime(defaultSameStopTransferTime);
         setStopTimeCacheSize(stopTimeCacheSize);
@@ -65,27 +59,17 @@
         this.stopTimeCacheSize = stopTimeCacheSize;
     }
 
-<<<<<<< HEAD
-    public void setMaskProvider(@NotNull RaptorTripMaskProvider maskProvider) {
-        this.maskProvider = maskProvider;
-    }
-
-    public void setStopTimeCacheStrategy(@NotNull EvictionCache.Strategy stopTimeCacheStrategy) {
-        this.stopTimeCacheStrategy = stopTimeCacheStrategy;
-    }
-
     public RaptorConfig copy() {
         return new RaptorConfig(daysToScan, raptorRange, defaultSameStopTransferTime, stopTimeCacheSize,
                 stopTimeCacheStrategy, maskProvider);
     }
 
-=======
->>>>>>> 9bcf5f88
     /**
      * No mask provider as default mask provider (no masking of trips).
      */
     @Setter
     @NoArgsConstructor
+
     static class NoMaskProvider implements RaptorTripMaskProvider {
 
         Map<String, String[]> tripIds = null;
