package ch.naviqore.raptor.router;

import ch.naviqore.raptor.Connection;
import ch.naviqore.raptor.Leg;
import ch.naviqore.raptor.TimeType;
import org.jetbrains.annotations.Nullable;

import java.time.LocalDateTime;
import java.time.ZoneOffset;
import java.util.ArrayList;
import java.util.HashMap;
import java.util.List;
import java.util.Map;

import static ch.naviqore.raptor.router.StopLabelsAndTimes.INFINITY;

/**
 * Postprocessing of the raptor algorithm results. Reconstructs connections from the labels per round.
 */
class LabelPostprocessor {

    private final Stop[] stops;
    private final StopTime[] stopTimes;
    private final Route[] routes;
    private final RouteStop[] routeStops;

    private final TimeType timeType;

    /**
     * Postprocessor to convert labels into connections
     *
     * @param raptorData the current raptor instance for access to the data structures.
     * @param timeType   the time type (arrival or departure).
     */
    LabelPostprocessor(RaptorData raptorData, TimeType timeType) {
        this.stops = raptorData.getStopContext().stops();
        this.stopTimes = raptorData.getRouteTraversal().stopTimes();
        this.routes = raptorData.getRouteTraversal().routes();
        this.routeStops = raptorData.getRouteTraversal().routeStops();
        this.timeType = timeType;
    }

    /**
     * Reconstructs isolines from the best labels per round.
     *
     * @param bestLabelsPerRound the best labels per round.
     * @return a map containing the best connection to reach all stops.
     */
    Map<String, Connection> reconstructIsolines(List<StopLabelsAndTimes.Label[]> bestLabelsPerRound) {
        Map<String, Connection> isolines = new HashMap<>();
        for (int i = 0; i < stops.length; i++) {
            Stop stop = stops[i];
            StopLabelsAndTimes.Label bestLabelForStop = getBestLabelForStop(bestLabelsPerRound, i);
            if (bestLabelForStop != null && bestLabelForStop.type() != StopLabelsAndTimes.LabelType.INITIAL) {
                Connection connection = reconstructConnectionFromLabel(bestLabelForStop);
                isolines.put(stop.id(), connection);
            }
        }

        return isolines;
    }

    /**
     * Reconstructs pareto-optimal connections from the best labels per round.
     *
     * @param bestLabelsPerRound the best labels per round.
     * @return a list of pareto-optimal connections.
     */
    List<Connection> reconstructParetoOptimalSolutions(List<StopLabelsAndTimes.Label[]> bestLabelsPerRound,
                                                       Map<Integer, Integer> targetStops) {
        final List<Connection> connections = new ArrayList<>();

        // iterate over all rounds
        for (StopLabelsAndTimes.Label[] labels : bestLabelsPerRound) {

            StopLabelsAndTimes.Label label = null;
            int bestTime = timeType == TimeType.DEPARTURE ? INFINITY : -INFINITY;

            for (Map.Entry<Integer, Integer> entry : targetStops.entrySet()) {
                int targetStopIdx = entry.getKey();
                int targetStopWalkingTime = entry.getValue();
                if (labels[targetStopIdx] == null) {
                    continue;
                }
                StopLabelsAndTimes.Label currentLabel = labels[targetStopIdx];

                if (timeType == TimeType.DEPARTURE) {
                    int actualArrivalTime = currentLabel.targetTime() + targetStopWalkingTime;
                    if (actualArrivalTime < bestTime) {
                        label = currentLabel;
                        bestTime = actualArrivalTime;
                    }
                } else {
                    int actualDepartureTime = currentLabel.targetTime() - targetStopWalkingTime;
                    if (actualDepartureTime > bestTime) {
                        label = currentLabel;
                        bestTime = actualDepartureTime;
                    }
                }
            }

            // target stop not reached in this round
            if (label == null) {
                continue;
            }

            Connection connection = reconstructConnectionFromLabel(label);
            if (connection != null) {
                connections.add(connection);
            }
        }

        return connections;
    }

    private @Nullable Connection reconstructConnectionFromLabel(StopLabelsAndTimes.Label label) {
        RaptorConnection connection = new RaptorConnection();

        ArrayList<StopLabelsAndTimes.Label> labels = new ArrayList<>();
        while (label.type() != StopLabelsAndTimes.LabelType.INITIAL) {
            assert label.previous() != null;
            labels.add(label);
            label = label.previous();
        }

        // check if first two labels can be combined (transfer + route) due to the same stop transfer penalty for route
        // to target stop
        maybeCombineFirstTwoLabels(labels);
        maybeCombineLastTwoLabels(labels);

        for (StopLabelsAndTimes.Label currentLabel : labels) {
            String routeId;
            String tripId = null;
            assert currentLabel.previous() != null;
            String fromStopId;
            String toStopId;
            int departureTimestamp;
            int arrivalTimestamp;
            Leg.Type type;
            if (timeType == TimeType.DEPARTURE) {
                fromStopId = stops[currentLabel.previous().stopIdx()].id();
                toStopId = stops[currentLabel.stopIdx()].id();
                departureTimestamp = currentLabel.sourceTime();
                arrivalTimestamp = currentLabel.targetTime();
            } else {
                fromStopId = stops[currentLabel.stopIdx()].id();
                toStopId = stops[currentLabel.previous().stopIdx()].id();
                departureTimestamp = currentLabel.targetTime();
                arrivalTimestamp = currentLabel.sourceTime();
            }

            if (currentLabel.type() == StopLabelsAndTimes.LabelType.ROUTE) {
                Route route = routes[currentLabel.routeOrTransferIdx()];
                routeId = route.id();
                tripId = route.tripIds()[currentLabel.tripOffset()];
                type = Leg.Type.ROUTE;

            } else if (currentLabel.type() == StopLabelsAndTimes.LabelType.TRANSFER) {
                routeId = String.format("transfer_%s_%s", fromStopId, toStopId);
                type = Leg.Type.WALK_TRANSFER;
            } else {
                throw new IllegalStateException("Unknown label type");
            }

            LocalDateTime departureTime = LocalDateTime.ofEpochSecond(departureTimestamp, 0, ZoneOffset.UTC);
            LocalDateTime arrivalTime = LocalDateTime.ofEpochSecond(arrivalTimestamp, 0, ZoneOffset.UTC);

            connection.addLeg(new RaptorLeg(routeId, tripId, fromStopId, toStopId, departureTime, arrivalTime, type));
        }

        // initialize connection: Reverse order of legs and add connection
        if (!connection.getLegs().isEmpty()) {
            connection.initialize();
            return connection;
        } else {
            return null;
        }
    }

    /**
     * Check if first two labels can be combined to one label to improve the target time. This is to catch an edge case
     * where a transfer overwrote the best time route label because the same stop transfer time was subtracted from the
     * walk time, this can be the case in local transit where stops are very close and can not be caught during routing,
     * as it is not always clear if a transfer is the final label of a route (especially in Isolines where no target
     * stop indices are provided).
     * <p>
     * The labels are combined to one label if the second label is a route and the last label is a transfer, the trip of
     * the second label can reach the target stop of the first label and the route time is better than the transfer time
     * to the target stop (either earlier arrival for time type DEPARTURE or later departure for time type ARRIVAL).
     * <p>
     * If the labels are combined, the first two labels are removed and the combined label is added to the list of
     * labels.
     *
     * @param labels the list of labels to check for combination.
     */
    private void maybeCombineFirstTwoLabels(ArrayList<StopLabelsAndTimes.Label> labels) {
        maybeCombineLabels(labels, true);
    }

    /**
     * Check if last two labels can be combined to one label to improve the target time. This is because by default the
     * raptor algorithm will relax footpaths from the source stop at the earliest possible time (i.e. the given arrival
     * time or departure time), however, if the transfer reaches a nearby stop and the second leg (second last label) is
     * a route trip that could have also been entered at the source stop, it is possible that the overall travel time
     * can be reduced by combining the two labels. The earliest arrival time or latest departure time is not changed by
     * this operation, but the travel time is reduced. If the labels cannot be combined because the route trip does not
     * pass through the source stop, the transfer label is shifted in time that there is no idleTime between the
     * transfer and the route trip (see maybeShiftSourceTransferCloserToFirstRoute).
     * <p>
     * Example: if the departure time is set to 5 am at Stop A and a connection to stop C is queried, the algorithm will
     * relax footpaths from Stop A at 5 am and reach Stop B at 5:05 am. However, the earliest trip on the route
     * travelling from Stop A - B - C leaves at 9:00 am and arrives at C at 9:07. As a consequence, the arrival time for
     * the connection Transfer A (5:00 am) - B (5:05 am) - Route B (9:03 am) - C (9:07 am) is 9:07 am and the connection
     * Route A (9:00 am) - B (9:03 am) - C (9:07 am) is 9:07 am will be identical. However, the latter connection will
     * have travel time of 7 minutes, whereas the former connection will have a travel time of 3 hours and 7 minutes and
     * is therefore less convenient.
     *
     * @param labels the list of labels to check for combination.
     */
    private void maybeCombineLastTwoLabels(ArrayList<StopLabelsAndTimes.Label> labels) {
        maybeCombineLabels(labels, false);
    }

    /**
     * Implementation for the two method above (maybeCombineFirstTwoLabels and maybeCombineLastTwoLabels). For more info
     * see the documentation of the two methods.
     *
     * @param labels     the list of labels to check for combination.
     * @param fromTarget if true, the first two labels are checked, if false, the last two labels (first two legs of
     *                   connection) are checked. Note the first two labels are the two labels closest to the target!
     */
<<<<<<< HEAD
    private void maybeCombineLabels(ArrayList<Query.Label> labels, boolean fromTarget) {
=======
    private void maybeCombineLabels(ArrayList<StopLabelsAndTimes.Label> labels, boolean fromStart) {
>>>>>>> d60814ca
        if (labels.size() < 2) {
            return;
        }

        // define the indices of the labels to check (first two or last two)
        int transferLabelIndex = fromTarget ? 0 : labels.size() - 1;
        int routeLabelIndex = fromTarget ? 1 : labels.size() - 2;

        StopLabelsAndTimes.Label transferLabel = labels.get(transferLabelIndex);
        StopLabelsAndTimes.Label routeLabel = labels.get(routeLabelIndex);

        // check if the labels are of the correct type else they cannot be combined
        if (transferLabel.type() != StopLabelsAndTimes.LabelType.TRANSFER || routeLabel.type() != StopLabelsAndTimes.LabelType.ROUTE) {
            return;
        }

        int stopIdx;
        if (fromTarget) {
            stopIdx = transferLabel.stopIdx();
        } else {
            assert transferLabel.previous() != null;
            stopIdx = transferLabel.previous().stopIdx();
        }

        StopTime stopTime = getTripStopTimeForStopInTrip(stopIdx, routeLabel.routeOrTransferIdx(),
                routeLabel.tripOffset());

        // if stopTime is null, then the stop is not part of the trip of the route label
        if (stopTime == null) {
            if (!fromTarget) {
                maybeShiftSourceTransferCloserToFirstRoute(labels, transferLabel, routeLabel, transferLabelIndex);
            }
            return;
        }

        boolean isDeparture = timeType == TimeType.DEPARTURE;
        int timeDirection = isDeparture ? 1 : -1;
        int routeTime = fromTarget ? (isDeparture ? stopTime.arrival() : stopTime.departure()) : (isDeparture ? stopTime.departure() : stopTime.arrival());

        // this is the best time achieved with the route / transfer combination
        int referenceTime = fromTarget ? timeDirection * transferLabel.targetTime() : timeDirection * transferLabel.sourceTime();

        // if the best time is not improved, then the labels should not be combined
        if (fromTarget ? (timeDirection * routeTime > referenceTime) : (timeDirection * routeTime < referenceTime)) {
            return;
        }

        // combine and replace labels
<<<<<<< HEAD
        if (fromTarget) {
            Query.Label combinedLabel = new Query.Label(routeLabel.sourceTime(), routeTime, Query.LabelType.ROUTE,
                    routeLabel.routeOrTransferIdx(), routeLabel.tripOffset(), transferLabel.stopIdx(),
                    routeLabel.previous());
=======
        if (fromStart) {
            StopLabelsAndTimes.Label combinedLabel = new StopLabelsAndTimes.Label(routeLabel.sourceTime(), routeTime,
                    StopLabelsAndTimes.LabelType.ROUTE, routeLabel.routeOrTransferIdx(), routeLabel.tripOffset(),
                    transferLabel.stopIdx(), routeLabel.previous());
>>>>>>> d60814ca
            labels.removeFirst();
            labels.removeFirst();
            labels.addFirst(combinedLabel);
        } else {
            StopLabelsAndTimes.Label combinedLabel = new StopLabelsAndTimes.Label(routeTime, routeLabel.targetTime(),
                    StopLabelsAndTimes.LabelType.ROUTE, routeLabel.routeOrTransferIdx(), routeLabel.tripOffset(),
                    routeLabel.stopIdx(), transferLabel.previous());
            labels.removeLast();
            labels.removeLast();
            labels.addLast(combinedLabel);
        }
    }

    /**
     * This method checks if there is idle time between the source transfer (note this method expects that is only
     * applied on source labels of type transfer) and the first route label. If there is idle time, i.e. the transfer
     * arrives/leaves not directly before/after the route departs/arrives, then the transfer label can be shifted to the
     * route label (shortening the travel time).
     *
     * @param labels             the list of all labels for the connection
     * @param transferLabel      the source transfer label
     * @param routeLabel         the following route label
     * @param transferLabelIndex the index of the transfer label in the list of labels (either last or first)
     */
    private void maybeShiftSourceTransferCloserToFirstRoute(ArrayList<Query.Label> labels, Query.Label transferLabel,
                                                            Query.Label routeLabel, int transferLabelIndex) {
        // if there is idle time (a gap between the initial or final transfer and route) then the transfer label can
        // be shifted to the route label (shortening the travel time)
        int idleTime = routeLabel.sourceTime() - transferLabel.targetTime();
        if (idleTime != 0) {
            labels.set(transferLabelIndex,
                    new Query.Label(transferLabel.sourceTime() + idleTime, transferLabel.targetTime() + idleTime,
                            Query.LabelType.TRANSFER, transferLabel.routeOrTransferIdx(), transferLabel.tripOffset(),
                            transferLabel.stopIdx(), transferLabel.previous()));
        }
    }

    private @Nullable StopTime getTripStopTimeForStopInTrip(int stopIdx, int routeIdx, int tripOffset) {
        int firstStopTimeIdx = routes[routeIdx].firstStopTimeIdx();
        int numberOfStops = routes[routeIdx].numberOfStops();
        int stopOffset = -1;
        for (int i = 0; i < numberOfStops; i++) {
            if (routeStops[routes[routeIdx].firstRouteStopIdx() + i].stopIndex() == stopIdx) {
                stopOffset = i;
                break;
            }
        }
        if (stopOffset == -1) {
            return null;
        }
        return stopTimes[firstStopTimeIdx + tripOffset * numberOfStops + stopOffset];
    }

    private @Nullable StopLabelsAndTimes.Label getBestLabelForStop(List<StopLabelsAndTimes.Label[]> bestLabelsPerRound,
                                                                   int stopIdx) {
        // Loop through the list in reverse order since the first occurrence will be the best target time
        for (int i = bestLabelsPerRound.size() - 1; i >= 0; i--) {
            StopLabelsAndTimes.Label label = bestLabelsPerRound.get(i)[stopIdx];
            if (label != null) {
                return label;
            }
        }
        return null;
    }

}<|MERGE_RESOLUTION|>--- conflicted
+++ resolved
@@ -229,11 +229,7 @@
      * @param fromTarget if true, the first two labels are checked, if false, the last two labels (first two legs of
      *                   connection) are checked. Note the first two labels are the two labels closest to the target!
      */
-<<<<<<< HEAD
-    private void maybeCombineLabels(ArrayList<Query.Label> labels, boolean fromTarget) {
-=======
-    private void maybeCombineLabels(ArrayList<StopLabelsAndTimes.Label> labels, boolean fromStart) {
->>>>>>> d60814ca
+    private void maybeCombineLabels(ArrayList<StopLabelsAndTimes.Label> labels, boolean fromTarget) {
         if (labels.size() < 2) {
             return;
         }
@@ -282,17 +278,10 @@
         }
 
         // combine and replace labels
-<<<<<<< HEAD
         if (fromTarget) {
-            Query.Label combinedLabel = new Query.Label(routeLabel.sourceTime(), routeTime, Query.LabelType.ROUTE,
+            StopLabelsAndTimes.Label combinedLabel = new StopLabelsAndTimes.Label(routeLabel.sourceTime(), routeTime, StopLabelsAndTimes.LabelType.ROUTE,
                     routeLabel.routeOrTransferIdx(), routeLabel.tripOffset(), transferLabel.stopIdx(),
                     routeLabel.previous());
-=======
-        if (fromStart) {
-            StopLabelsAndTimes.Label combinedLabel = new StopLabelsAndTimes.Label(routeLabel.sourceTime(), routeTime,
-                    StopLabelsAndTimes.LabelType.ROUTE, routeLabel.routeOrTransferIdx(), routeLabel.tripOffset(),
-                    transferLabel.stopIdx(), routeLabel.previous());
->>>>>>> d60814ca
             labels.removeFirst();
             labels.removeFirst();
             labels.addFirst(combinedLabel);
@@ -317,15 +306,15 @@
      * @param routeLabel         the following route label
      * @param transferLabelIndex the index of the transfer label in the list of labels (either last or first)
      */
-    private void maybeShiftSourceTransferCloserToFirstRoute(ArrayList<Query.Label> labels, Query.Label transferLabel,
-                                                            Query.Label routeLabel, int transferLabelIndex) {
+    private void maybeShiftSourceTransferCloserToFirstRoute(ArrayList<StopLabelsAndTimes.Label> labels, StopLabelsAndTimes.Label transferLabel,
+                                                            StopLabelsAndTimes.Label routeLabel, int transferLabelIndex) {
         // if there is idle time (a gap between the initial or final transfer and route) then the transfer label can
         // be shifted to the route label (shortening the travel time)
         int idleTime = routeLabel.sourceTime() - transferLabel.targetTime();
         if (idleTime != 0) {
             labels.set(transferLabelIndex,
-                    new Query.Label(transferLabel.sourceTime() + idleTime, transferLabel.targetTime() + idleTime,
-                            Query.LabelType.TRANSFER, transferLabel.routeOrTransferIdx(), transferLabel.tripOffset(),
+                    new StopLabelsAndTimes.Label(transferLabel.sourceTime() + idleTime, transferLabel.targetTime() + idleTime,
+                            StopLabelsAndTimes.LabelType.TRANSFER, transferLabel.routeOrTransferIdx(), transferLabel.tripOffset(),
                             transferLabel.stopIdx(), transferLabel.previous()));
         }
     }
