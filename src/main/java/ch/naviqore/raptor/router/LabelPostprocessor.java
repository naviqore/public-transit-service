--- conflicted
+++ resolved
@@ -259,17 +259,14 @@
         StopTime stopTime = getTripStopTimeForStopInTrip(stopIdx, routeLabel.routeOrTransferIdx(),
                 routeLabel.tripOffset());
 
-        // if stopTime is null, then the stop is not part of the trip of the route label
-        if (stopTime == null) {
+        // if stopTime is null, then the stop is not part of the trip of the route label, if stop time is not null, then
+        // check if the temporal order of the stop time and the route label is correct (e.g. for time type departure the
+        // stop time departure must be before the route label target time)
+        if (stopTime == null || (fromTarget ? canStopTimeBeSource(stopTime, routeLabel.targetTime(),
+                timeType) : canStopTimeBeTarget(stopTime, routeLabel.sourceTime(), timeType))) {
             if (!fromTarget) {
                 maybeShiftSourceTransferCloserToFirstRoute(labels, transferLabel, routeLabel, transferLabelIndex);
             }
-            return;
-        }
-
-        // when walking goes against the trip direction, combining is not possible
-        if (fromStart ? canStopTimeBeSource(stopTime, routeLabel.targetTime(), timeType) : canStopTimeBeTarget(stopTime,
-                routeLabel.sourceTime(), timeType)) {
             return;
         }
 
@@ -304,7 +301,6 @@
     }
 
     /**
-<<<<<<< HEAD
      * This method checks if there is idle time between the source transfer (note this method expects that is only
      * applied on source labels of type transfer) and the first route label. If there is idle time, i.e. the transfer
      * arrives/leaves not directly before/after the route departs/arrives, then the transfer label can be shifted to the
@@ -328,7 +324,10 @@
                     transferLabel.routeOrTransferIdx(), transferLabel.tripOffset(), transferLabel.stopIdx(),
                     transferLabel.previous()));
         }
-=======
+
+    }
+
+    /**
      * Check if the stop time can be the source of the route target time. This is the case if the stop time departure is
      * before the route target time for departure time type and the stop time arrival is after the route target time for
      * arrival time type.
@@ -339,7 +338,7 @@
      * @return true if the stop time can be the source of the route target time, false otherwise.
      */
     private boolean canStopTimeBeSource(StopTime stopTime, int routeTargetTime, TimeType timeType) {
-        if (timeType == TimeType.DEPARTURE && stopTime.departure() <= routeTargetTime) {
+        if (timeType == TimeType.DEPARTURE && stopTime.departure() >= routeTargetTime) {
             return true;
         } else return timeType == TimeType.ARRIVAL && stopTime.arrival() >= routeTargetTime;
     }
@@ -358,7 +357,6 @@
         if (timeType == TimeType.DEPARTURE && stopTime.arrival() >= routeSourceTime) {
             return true;
         } else return timeType == TimeType.ARRIVAL && stopTime.departure() <= routeSourceTime;
->>>>>>> 5493a43c
     }
 
     private @Nullable StopTime getTripStopTimeForStopInTrip(int stopIdx, int routeIdx, int tripOffset) {
