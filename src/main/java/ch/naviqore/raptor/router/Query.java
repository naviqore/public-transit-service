package ch.naviqore.raptor.router;

import ch.naviqore.raptor.QueryConfig;
import ch.naviqore.raptor.TimeType;
import lombok.extern.slf4j.Slf4j;

import java.time.LocalDateTime;
import java.util.ArrayList;
import java.util.Arrays;
import java.util.HashMap;
import java.util.List;

import static ch.naviqore.raptor.router.QueryState.INFINITY;

/**
 * The query represents a request to the raptor router and coordinates the routing logic. Each request needs a new query
 * instance.
 */
@Slf4j
class Query {

    private final int[] sourceStopIndices;
    private final int[] targetStopIndices;
    private final int[] sourceTimes;
    private final int[] walkingDurationsToTarget;

    private final QueryConfig config;
    private final TimeType timeType;

    private final int[] targetStops;
    private final int cutoffTime;
    private final QueryState queryState;
    private final FootpathRelaxer footpathRelaxer;
    private final RouteScanner routeScanner;

    private final int numStops;

    private final int raptorRange;

    /**
     * @param raptorData               the current raptor data structures.
     * @param sourceStopIndices        the indices of the source stops.
     * @param targetStopIndices        the indices of the target stops.
     * @param sourceTimes              the start times at the source stops.
     * @param walkingDurationsToTarget the walking durations to the target stops.
     * @param timeType                 the time type (arrival or departure) of the query.
     * @param config                   the query configuration.
     * @param referenceDate            the reference date for the query.
     * @param raptorConfig             the raptor configuration.
     */
    Query(RaptorData raptorData, int[] sourceStopIndices, int[] targetStopIndices, int[] sourceTimes,
          int[] walkingDurationsToTarget, QueryConfig config, TimeType timeType, LocalDateTime referenceDate,
          RaptorConfig raptorConfig) {

        if (sourceStopIndices.length != sourceTimes.length) {
            throw new IllegalArgumentException("Source stops and departure/arrival times must have the same size.");
        }

        if (targetStopIndices.length != walkingDurationsToTarget.length) {
            throw new IllegalArgumentException("Target stops and walking durations to target must have the same size.");
        }

        this.sourceStopIndices = sourceStopIndices;
        this.targetStopIndices = targetStopIndices;
        this.sourceTimes = sourceTimes;
        this.walkingDurationsToTarget = walkingDurationsToTarget;
        this.config = config;
        this.timeType = timeType;
        this.raptorRange = raptorConfig.getRaptorRange();

        targetStops = new int[targetStopIndices.length * 2];
        cutoffTime = determineCutoffTime();
        numStops = raptorData.getStopContext().stops().length;
        queryState = new QueryState(raptorData.getStopContext().stops().length, timeType);

        // set up footpath relaxer and route scanner and inject stop labels and times
        footpathRelaxer = new FootpathRelaxer(queryState, raptorData, config.getMinimumTransferDuration(),
                config.getMaximumWalkingDuration(), timeType);
        routeScanner = new RouteScanner(queryState, raptorData, config, timeType, referenceDate,
                raptorConfig.getDaysToScan());
    }

    /**
     * Check if there are any marked stops in the marked stops mask.
     *
     * @param markedStopsMask the marked stops mask to check.
     * @return true if there are any marked stops, false otherwise.
     */
    private static boolean hasMarkedStops(boolean[] markedStopsMask) {
        for (boolean b : markedStopsMask) {
            if (b) {
                return true;
            }
        }
        return false;
    }

    /**
     * Main control flow of the routing algorithm. Spawns from source stops, coordinates route scanning, footpath
     * relaxation, and time/label updates in the correct order.
     * <p>
     * The process starts by relaxing all source stops and adding the newly improved stops by relaxation to the set of
     * marked stops. It then iterates through rounds of route scanning and footpath relaxation until no new stops are
     * marked or the maximum number of transfers is reached.
     * <p>
     * Each round includes the following steps:
     * <ul>
     *     <li>Add a new label layer for the current round.</li>
     *     <li>Scan all routes and mark stops that have improved.</li>
     *     <li>Relax footpaths for all newly marked stops.</li>
     *     <li>Prepare for the next round by removing suboptimal labels.</li>
     * </ul>
     */
    List<QueryState.Label[]> run() {

        // initially relax all source stops and add the newly improved stops by relaxation to the marked stops
        initialize();
        footpathRelaxer.relaxInitial();
        removeSuboptimalLabelsForRound(0);

        // if range is 0 or smaller there is no range, and we don't need to rerun rounds with different start offsets
        if (raptorRange <= 0) {
            doRounds();
        } else {
            doRangeRaptor();
        }
        return queryState.getBestLabelsPerRound();
    }

    void doRangeRaptor() {
        // prepare range offsets
        // get initial marked stops to reset after each range offset
        List<Integer> initialMarkedStops = new ArrayList<>();
        HashMap<Integer, Integer> stopIdxSourceTimes = new HashMap<>();
        for (int stopIdx = 0; stopIdx < numStops; stopIdx++) {
            if (!queryState.isMarkedNextRound(stopIdx)) {
                continue;
            }
            initialMarkedStops.add(stopIdx);
            stopIdxSourceTimes.put(stopIdx, queryState.getLabel(0, stopIdx).targetTime());
        }
        List<Integer> rangeOffsets = getRangeOffsets(initialMarkedStops, routeScanner);
        // scan all range offsets in reverse order (earliest arrival / latest departure first)
        for (int offsetIdx = rangeOffsets.size() - 1; offsetIdx >= 0; offsetIdx--) {
            queryState.resetRounds();
            int rangeOffset = rangeOffsets.get(offsetIdx);
            int timeFactor = timeType == TimeType.DEPARTURE ? 1 : -1;
            log.debug("Running rounds with range offset {}", rangeOffset);

            // set source times to the source times of the previous round
            for (int stopIdx : initialMarkedStops) {
                QueryState.Label label = queryState.getLabel(0, stopIdx);
                int targetTime = stopIdxSourceTimes.get(stopIdx) + timeFactor * rangeOffset;
                queryState.setLabel(0, stopIdx, copyLabelWithNewTargetTime(label, targetTime));
                queryState.mark(stopIdx);
            }
            doRounds();
        }
    }

    QueryState.Label copyLabelWithNewTargetTime(QueryState.Label label, int targetTime) {
        int sourceTime = label.sourceTime();

        // if the label is not a source label, we need to adjust the source time by the same offset
        if (label.type() != QueryState.LabelType.INITIAL) {
            int offset = targetTime - label.targetTime();
            sourceTime += offset;
        }

        return new QueryState.Label(sourceTime, targetTime, label.type(), label.routeOrTransferIdx(),
                label.tripOffset(), label.stopIdx(), label.previous());

    }

    /**
     * Method to perform the rounds of the routing algorithm (see {@link #run()}).
     */
    private void doRounds() {

        // check if marked stops has any true values
        while (queryState.hasMarkedStops() && (queryState.getRound()) <= config.getMaximumTransferNumber()) {
            // add label layer for new round
            queryState.addNewRound();

            // scan all routs and mark stops that have improved
            routeScanner.scan(queryState.getRound());

            // relax footpaths for all newly marked stops
            footpathRelaxer.relax(queryState.getRound());

            // prepare next round
            removeSuboptimalLabelsForRound(queryState.getRound());
        }
    }

    /**
     * Get the range offsets for the marked stops.
     * <p>
     * The range offsets define the offsets of the requested departure / arrival time when the range raptor
     * implementation shall start spawning from the source stop. E.g. if the source stop has departures at 10:00, 10:10,
     * 10:20, and the range is 30 minutes, the range offsets would be 0, 10, 20.
     * <p>
     * To be efficient, the range offsets are looked at on per route basis. So if Route A has departures at 10:00,
     * 10:10, 10:20, and Route B has departures at 10:05, 10:15, 10:25, the range offsets are be 0, 10, 20 and not 0, 5,
     * 10, 15, 20, 25 (note real values are in seconds and not minutes --> *60).
     *
     * @param initialMarkedStops the initial marked stops to get the range offsets for.
     * @param routeScanner       the route scanner to get the trip offsets for the stops.
     * @return the range offsets (in seconds) applicable for all marked stops.
     */
    private List<Integer> getRangeOffsets(List<Integer> initialMarkedStops, RouteScanner routeScanner) {
        ArrayList<Integer> rangeOffsets = new ArrayList<>();
        for (int stopIdx : initialMarkedStops) {
            List<Integer> stopRangeOffsets = routeScanner.getTripOffsetsForStop(stopIdx, raptorRange);
            for (int i = 0; i < stopRangeOffsets.size(); i++) {
                // if the rangeOffsets list is not long enough, add the offset
                if (rangeOffsets.size() == i) {
                    rangeOffsets.add(stopRangeOffsets.get(i));
                } else {
                    // if the rangeOffsets list is long enough, update the offset to the minimum of the current and the
                    // new offset, this ensures that the range offset is applicable for all marked stops
                    rangeOffsets.set(i, Math.min(rangeOffsets.get(i), stopRangeOffsets.get(i)));
                }
            }
        }

<<<<<<< HEAD
=======
        // if no range offsets are found, add 0 as default to allow "normal" raptor to run
>>>>>>> f6b1e326
        if (rangeOffsets.isEmpty()) {
            rangeOffsets.add(0);
        }

        return rangeOffsets;
    }

    /**
     * Set up the best times per stop and best labels per round for a new query.
     */
    void initialize() {
        log.debug("Initializing global best times per stop and best labels per round");

        // fill target stops
        for (int i = 0; i < targetStops.length; i += 2) {
            int index = (int) Math.ceil(i / 2.0);
            targetStops[i] = targetStopIndices[index];
            targetStops[i + 1] = walkingDurationsToTarget[index];
        }

        // set initial labels, best time and mark source stops
        for (int i = 0; i < sourceStopIndices.length; i++) {
            int currentStopIdx = sourceStopIndices[i];
            int targetTime = sourceTimes[i];

            QueryState.Label label = new QueryState.Label(0, targetTime, QueryState.LabelType.INITIAL,
                    QueryState.NO_INDEX, QueryState.NO_INDEX, currentStopIdx, null);
            queryState.setLabel(0, currentStopIdx, label);
            queryState.setBestTime(currentStopIdx, targetTime);
            queryState.mark(currentStopIdx);
        }
    }

    /**
     * Nullify labels that are suboptimal for the current round. This method checks if the label time is worse than the
     * optimal time mark and removes the mark for the next round and nullifies the label in this case.
     *
     * @param round the round to remove suboptimal labels for.
     */
    void removeSuboptimalLabelsForRound(int round) {
        int bestTime = getBestTimeForAllTargetStops();

        if (bestTime == INFINITY || bestTime == -INFINITY) {
            return;
        }

        for (int stopIdx = 0; stopIdx < numStops; stopIdx++) {
            if (!queryState.isMarkedNextRound(stopIdx)) {
                continue;
            }
            QueryState.Label label = queryState.getLabel(round, stopIdx);
            if (label != null) {
                if ((timeType == TimeType.DEPARTURE && label.targetTime() > bestTime) || (timeType == TimeType.ARRIVAL && label.targetTime() < bestTime)) {
                    queryState.setLabel(round, stopIdx, null);
                    queryState.unmark(stopIdx);
                }
            }
        }
    }

    /**
     * Get the best time for the target stops. The best time is the earliest arrival time for each stop if the time type
     * is departure, and the latest arrival time for each stop if the time type is arrival.
     */
    private int getBestTimeForAllTargetStops() {
        int bestTime = cutoffTime;

        for (int i = 0; i < targetStops.length; i += 2) {
            int targetStopIdx = targetStops[i];
            int walkDurationToTarget = targetStops[i + 1];
            int bestTimeForStop = queryState.getActualBestTime(targetStopIdx);

            if (timeType == TimeType.DEPARTURE && bestTimeForStop != INFINITY) {
                bestTimeForStop += walkDurationToTarget;
                bestTime = Math.min(bestTime, bestTimeForStop);
            } else if (timeType == TimeType.ARRIVAL && bestTimeForStop != -INFINITY) {
                bestTimeForStop -= walkDurationToTarget;
                bestTime = Math.max(bestTime, bestTimeForStop);
            }
        }

        return bestTime;
    }

    /**
     * The cut-off time is the latest allowed arrival / the earliest allowed departure time, if a stop is reached
     * after/before (depending on timeType), the stop is no longer considered for further expansion.
     *
     * @return the cut-off time.
     */
    private int determineCutoffTime() {
        int cutoffTime;

        if (config.getMaximumTravelTime() == INFINITY) {
            cutoffTime = timeType == TimeType.DEPARTURE ? INFINITY : -INFINITY;
        } else if (timeType == TimeType.DEPARTURE) {
            int earliestDeparture = Arrays.stream(sourceTimes).min().orElseThrow();
            cutoffTime = earliestDeparture + config.getMaximumTravelTime();
        } else {
            int latestArrival = Arrays.stream(sourceTimes).max().orElseThrow();
            cutoffTime = latestArrival - config.getMaximumTravelTime();
        }

        return cutoffTime;
    }

}<|MERGE_RESOLUTION|>--- conflicted
+++ resolved
@@ -224,10 +224,7 @@
             }
         }
 
-<<<<<<< HEAD
-=======
         // if no range offsets are found, add 0 as default to allow "normal" raptor to run
->>>>>>> f6b1e326
         if (rangeOffsets.isEmpty()) {
             rangeOffsets.add(0);
         }
