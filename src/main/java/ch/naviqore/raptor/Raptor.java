package ch.naviqore.raptor;

import lombok.extern.log4j.Log4j2;
import org.jetbrains.annotations.Nullable;

import java.util.*;

/**
 * Raptor algorithm implementation
 */
@Log4j2
public class Raptor {

    public final static int INFINITY = Integer.MAX_VALUE;
    public final static int NO_INDEX = -1;
    private final InputValidator validator = new InputValidator();
    // lookup
    private final Map<String, Integer> stopsToIdx;
    // stop context
    private final Transfer[] transfers;
    private final Stop[] stops;
    private final int[] stopRoutes;
    // route traversal
    private final StopTime[] stopTimes;
    private final Route[] routes;
    private final RouteStop[] routeStops;

    Raptor(Lookup lookup, StopContext stopContext, RouteTraversal routeTraversal) {
        this.stopsToIdx = lookup.stops();
        this.transfers = stopContext.transfers();
        this.stops = stopContext.stops();
        this.stopRoutes = stopContext.stopRoutes();
        this.stopTimes = routeTraversal.stopTimes();
        this.routes = routeTraversal.routes();
        this.routeStops = routeTraversal.routeStops();
    }

    public static RaptorBuilder builder(int sameStopTransferTime) {
        return new RaptorBuilder(sameStopTransferTime);
    }

    public List<Connection> routeEarliestArrival(String sourceStopId, String targetStopId, int departureTime) {
        return routeEarliestArrival(createStopMap(sourceStopId, departureTime), createStopMap(targetStopId, 0));
    }

    public List<Connection> routeEarliestArrival(String sourceStopId, String targetStopId, int departureTime,
                                                 QueryConfig config) {
        return routeEarliestArrival(createStopMap(sourceStopId, departureTime), createStopMap(targetStopId, 0), config);
    }

    private Map<String, Integer> createStopMap(String stopId, int value) {
        return Map.of(stopId, value);
    }

    public List<Connection> routeEarliestArrival(Map<String, Integer> sourceStops, Map<String, Integer> targetStopIds) {
        return routeEarliestArrival(sourceStops, targetStopIds, new QueryConfig());
    }

    public List<Connection> routeEarliestArrival(Map<String, Integer> sourceStops, Map<String, Integer> targetStopIds,
                                                 QueryConfig config) {
        return route(sourceStops, targetStopIds, config, TimeType.DEPARTURE);
    }

    public List<Connection> routeLatestDeparture(String sourceStopId, String targetStopId, int arrivalTime) {
        return routeLatestDeparture(createStopMap(sourceStopId, 0), createStopMap(targetStopId, arrivalTime));
    }

    public List<Connection> routeLatestDeparture(String sourceStopId, String targetStopId, int arrivalTime,
                                                 QueryConfig config) {
        return routeLatestDeparture(createStopMap(sourceStopId, 0), createStopMap(targetStopId, arrivalTime), config);
    }

    public List<Connection> routeLatestDeparture(Map<String, Integer> sourceStops, Map<String, Integer> targetStops) {
        return routeLatestDeparture(sourceStops, targetStops, new QueryConfig());
    }

    public List<Connection> routeLatestDeparture(Map<String, Integer> sourceStops, Map<String, Integer> targetStops,
                                                 QueryConfig config) {
        return route(sourceStops, targetStops, config, TimeType.ARRIVAL);
    }

    private List<Connection> route(Map<String, Integer> sourceStops, Map<String, Integer> targetStops,
                                   QueryConfig config, TimeType timeType) {
        Map<Integer, Integer> validatedSourceStopIdx = validator.validateStops(sourceStops);
        Map<Integer, Integer> validatedTargetStopIdx = validator.validateStops(targetStops);

        int[] sourceStopIdxs;
        int[] departureTimes;
        int[] targetStopIdxs;
        int[] walkingDurationsToTarget;

        if (timeType == TimeType.DEPARTURE) {
            InputValidator.validateStopPermutations(sourceStops, targetStops);
            sourceStopIdxs = validatedSourceStopIdx.keySet().stream().mapToInt(Integer::intValue).toArray();
            departureTimes = validatedSourceStopIdx.values().stream().mapToInt(Integer::intValue).toArray();
            targetStopIdxs = validatedTargetStopIdx.keySet().stream().mapToInt(Integer::intValue).toArray();
            walkingDurationsToTarget = validatedTargetStopIdx.values().stream().mapToInt(Integer::intValue).toArray();

            log.info("Routing earliest arrival from {} to {} departing at {}", sourceStopIdxs, targetStopIdxs,
                    departureTimes);
        } else {
            // has to be flipped because source stops only contain walking info and target stops contain arrival times
            InputValidator.validateStopPermutations(targetStops, sourceStops);
            sourceStopIdxs = validatedTargetStopIdx.keySet().stream().mapToInt(Integer::intValue).toArray();
            departureTimes = validatedTargetStopIdx.values().stream().mapToInt(Integer::intValue).toArray();
            targetStopIdxs = validatedSourceStopIdx.keySet().stream().mapToInt(Integer::intValue).toArray();
            walkingDurationsToTarget = validatedSourceStopIdx.values().stream().mapToInt(Integer::intValue).toArray();

            log.info("Routing latest departure from {} to {} arriving at {}", targetStopIdxs, sourceStopIdxs,
                    departureTimes);
        }

        List<Leg[]> earliestArrivalsPerRound = spawnFromStop(sourceStopIdxs, targetStopIdxs, departureTimes,
                walkingDurationsToTarget, config, timeType);

        // get pareto-optimal solutions
        if (timeType == TimeType.DEPARTURE) {
            return reconstructParetoOptimalSolutions(earliestArrivalsPerRound, validatedTargetStopIdx, timeType);
        } else {
            return reconstructParetoOptimalSolutions(earliestArrivalsPerRound, validatedSourceStopIdx, timeType);
        }
    }

    public Map<String, Connection> getIsoLines(Map<String, Integer> sourceStops) {
        return getIsoLines(sourceStops, new QueryConfig());
    }

    public Map<String, Connection> getIsoLines(Map<String, Integer> sourceStops, QueryConfig config) {
        return getIsoLines(sourceStops, config, TimeType.DEPARTURE);
    }

    public Map<String, Connection> getIsoLines(Map<String, Integer> sourceStops, QueryConfig config,
                                               TimeType timeType) {
        Map<Integer, Integer> validatedSourceStopIdx = validator.validateStops(sourceStops);
        int[] sourceStopIdxs = validatedSourceStopIdx.keySet().stream().mapToInt(Integer::intValue).toArray();
        int[] refStopTimes = validatedSourceStopIdx.values().stream().mapToInt(Integer::intValue).toArray();

        List<Leg[]> earliestArrivalsPerRound = spawnFromStop(sourceStopIdxs, new int[]{}, refStopTimes, new int[]{},
                config, timeType);
        ;

        Map<String, Connection> isoLines = new HashMap<>();
        for (int i = 0; i < stops.length; i++) {
            Stop stop = stops[i];
            Leg earliestArrival = null;
            for (Leg[] legs : earliestArrivalsPerRound) {
                if (legs[i] != null) {
                    if (earliestArrival == null) {
                        earliestArrival = legs[i];
                    } else if (legs[i].arrivalTime < earliestArrival.arrivalTime) {
                        earliestArrival = legs[i];
                    }
                }
            }
            if (earliestArrival != null) {
                Connection connection = reconstructConnectionFromLeg(earliestArrival);
                // A connection can be null, even though earliest arrival is not null --> INITIAL leg
                if (connection != null) {
                    isoLines.put(stop.id(), connection);
                }

            }
        }
        return isoLines;
    }

    // if targetStopIdx is not empty, then the search will stop when target stop cannot be pareto optimized
    private List<Leg[]> spawnFromStop(int[] sourceStopIdxs, int[] targetStopIdxs, int[] sourceTimes,
                                      int[] walkingDurationsToTarget, QueryConfig config, TimeType timeType) {
        // initialization
        final int[] bestTimeForStops = new int[stops.length];
        Arrays.fill(bestTimeForStops, timeType == TimeType.DEPARTURE ? INFINITY : -INFINITY);

        if (sourceStopIdxs.length != sourceTimes.length) {
            throw new IllegalArgumentException("Source stops and departure/arrival times must have the same size.");
        }

        if (targetStopIdxs.length != walkingDurationsToTarget.length) {
            throw new IllegalArgumentException("Target stops and walking durations to target must have the same size.");
        }

        // This is used to determine the criteria for maximum travel time
        int cutOffTime;
        if (config.getMaximumTravelTime() == INFINITY) {
            cutOffTime = timeType == TimeType.DEPARTURE ? INFINITY : -INFINITY;
        } else if (timeType == TimeType.DEPARTURE) {
            int earliestDeparture = Arrays.stream(sourceTimes).min().orElseThrow();
            cutOffTime = earliestDeparture + config.getMaximumTravelTime();
        } else {
            int latestArrival = Arrays.stream(sourceTimes).max().orElseThrow();
            cutOffTime = latestArrival - config.getMaximumTravelTime();
        }

        int maxWalkingDuration = config.getMaximumWalkingDuration();
        int minTransferDuration = config.getMinimumTransferDuration();

        int[] targetStops = new int[targetStopIdxs.length * 2];
        for (int i = 0; i < targetStops.length; i += 2) {
            int index = (int) Math.ceil(i / 2.0);
            targetStops[i] = targetStopIdxs[index];
            targetStops[i + 1] = walkingDurationsToTarget[index];
        }

        final List<Leg[]> bestStopLegsPerRound = new ArrayList<>();
        bestStopLegsPerRound.add(new Leg[stops.length]);
        Set<Integer> markedStops = new HashSet<>();

        for (int i = 0; i < sourceStopIdxs.length; i++) {
            bestTimeForStops[sourceStopIdxs[i]] = sourceTimes[i];
            bestStopLegsPerRound.getFirst()[sourceStopIdxs[i]] = new Leg(0, sourceTimes[i], ArrivalType.INITIAL,
                    NO_INDEX, NO_INDEX, sourceStopIdxs[i], null);
            markedStops.add(sourceStopIdxs[i]);
        }

        for (int sourceStopIdx : sourceStopIdxs) {
            expandFootpathsFromStop(sourceStopIdx, bestTimeForStops, bestStopLegsPerRound, markedStops, 0,
                    maxWalkingDuration, minTransferDuration, timeType);
        }

        int bestTime = getBestTime(targetStops, bestStopLegsPerRound, cutOffTime, timeType);
        markedStops = removeSubOptimalLegsForRound(bestTime, 0, timeType, bestStopLegsPerRound, markedStops);

        // continue with further rounds as long as there are new marked stops
        int round = 1;
        while (!markedStops.isEmpty() && (round - 1) <= config.getMaximumTransferNumber()) {
            log.debug("Scanning routes for round {}", round);
            Set<Integer> markedStopsNext = new HashSet<>();

            Leg[] bestTimeLegsLastRound = bestStopLegsPerRound.get(round - 1);
            bestStopLegsPerRound.add(new Leg[stops.length]);
            Leg[] bestTimeLegsThisRound = bestStopLegsPerRound.get(round);

            Set<Integer> routesToScan = getRoutesToScan(markedStops);
            log.debug("Routes to scan: {}", routesToScan);

            // scan routes
            for (int currentRouteIdx : routesToScan) {
<<<<<<< HEAD
                if (timeType == TimeType.DEPARTURE) {
                    scanRouteForward(currentRouteIdx, bestTimeForStops, bestTimeLegsLastRound, bestTimeLegsThisRound,
                            markedStops, markedStopsNext, minTransferDuration);
                } else {
                    scanRouteBackward(currentRouteIdx, bestTimeForStops, bestTimeLegsLastRound, bestTimeLegsThisRound,
                            markedStops, markedStopsNext, minTransferDuration);
=======
                Route currentRoute = routes[currentRouteIdx];
                log.debug("Scanning route {}", currentRoute.id());
                final int firstRouteStopIdx = currentRoute.firstRouteStopIdx();
                final int firstStopTimeIdx = currentRoute.firstStopTimeIdx();
                final int numberOfStops = currentRoute.numberOfStops();
                final int numberOfTrips = currentRoute.numberOfTrips();
                int tripOffset = 0;
                boolean enteredTrip = false;
                int tripEntryTime = 0;
                Leg enteredAtArrival = null;

                // iterate over stops in route
                for (int stopOffset = 0; stopOffset < numberOfStops; stopOffset++) {
                    int stopIdx = routeStops[firstRouteStopIdx + stopOffset].stopIndex();
                    Stop stop = stops[stopIdx];
                    int earliestArrivalTime = earliestArrivals[stopIdx];

                    // find first marked stop in route
                    if (!enteredTrip) {
                        if (earliestArrivalTime == INFINITY) {
                            // when current arrival is infinity (Integer.MAX_VALUE), then the stop cannot be reached
                            log.debug("Stop {} cannot be reached, continue", stop.id());
                            continue;
                        }

                        if (!markedStops.contains(stopIdx)) {
                            // this stop has already been scanned in previous round without improved arrival time
                            log.debug("Stop {} was not improved in previous round, continue", stop.id());
                            continue;
                        }

                        if (stopOffset + 1 == numberOfStops) {
                            // last stop in route, does not make sense to check for trip to enter
                            log.debug("Stop {} is last stop in route, continue", stop.id());
                            continue;
                        }

                        // got first marked stop in the route
                        log.debug("Got first entry point at stop {} at {}", stop.id(), earliestArrivalTime);
                        enteredTrip = true;
                    } else {
                        // in this case we are on a trip and need to check if arrival time has improved
                        // get time of arrival on current trip
                        StopTime stopTime = stopTimes[firstStopTimeIdx + tripOffset * numberOfStops + stopOffset];
                        if (stopTime.arrival() < earliestArrivalTime) {
                            log.debug("Stop {} was improved", stop.id());

                            // check if search should be stopped after finding the best time
                            if (stopTime.arrival() >= earliestArrival) {
                                log.debug("Stop {} is not better than best time, continue", stop.id());
                                continue;
                            }

                            // create a route leg
                            earliestArrivals[stopIdx] = stopTime.arrival();
                            earliestArrivalsThisRound[stopIdx] = new Leg(tripEntryTime, stopTime.arrival(),
                                    ArrivalType.ROUTE, currentRouteIdx, tripOffset, stopIdx, enteredAtArrival);
                            // mark stop improvement for next round
                            markedStopsNext.add(stopIdx);
                            // check if this was a target stop
                            if (Arrays.stream(targetStopIdxs).anyMatch(targetStopIdx -> targetStopIdx == stopIdx)) {
                                earliestArrival = getEarliestArrivalTime(targetStops, earliestArrivals,
                                        latestAcceptedArrival);
                                log.debug("Earliest arrival to a target stop improved to {}", earliestArrival);
                            }

                            // earlier trip is not possible
                            continue;
                        } else {
                            log.debug("Stop {} was not improved", stop.id());
                            Leg previous = earliestArrivalsLastRound[stopIdx];
                            if (previous == null || previous.arrivalTime >= stopTime.arrival()) {
                                log.debug(
                                        "Stop {} has been improved in same round, earlier trip not possible within this round",
                                        stop.id());
                                continue;
                            } else {
                                log.debug("Checking for earlier trips at stop {}", stop.id());
                            }
                        }
                    }

                    // find active trip, increase trip offset
                    tripOffset = 0;
                    enteredAtArrival = earliestArrivalsLastRound[stopIdx];

                    int earliestDepartureTime = enteredAtArrival.arrivalTime;
                    if (enteredAtArrival.type == ArrivalType.ROUTE) {
                        earliestDepartureTime += Math.max(stop.sameStopTransferTime(), minTransferDuration);
                    }

                    while (tripOffset < numberOfTrips) {
                        StopTime currentStopTime = stopTimes[firstStopTimeIdx + tripOffset * numberOfStops + stopOffset];
                        if (currentStopTime.departure() >= earliestDepartureTime) {
                            log.debug("Found active trip ({}) on route {}", tripOffset, currentRoute.id());
                            tripEntryTime = currentStopTime.departure();
                            break;
                        }
                        if (tripOffset < numberOfTrips - 1) {
                            tripOffset++;
                        } else {
                            // no active trip found
                            log.debug("No active trip found on route {}", currentRoute.id());
                            enteredTrip = false;
                            break;
                        }
                    }
>>>>>>> 2c21fb97
                }
            }

            // relax footpaths for all markedStops
            // temp variable to add any new stops to markedStopsNext
            Set<Integer> newStops = new HashSet<>();
            for (int stopIdx : markedStopsNext) {
                expandFootpathsFromStop(stopIdx, bestTimeForStops, bestStopLegsPerRound, newStops, round,
                        maxWalkingDuration, minTransferDuration, timeType);
            }
            markedStopsNext.addAll(newStops);

            // prepare next round
            bestTime = getBestTime(targetStops, bestStopLegsPerRound, cutOffTime, timeType);
            markedStops = removeSubOptimalLegsForRound(bestTime, round, timeType, bestStopLegsPerRound,
                    markedStopsNext);
            round++;
        }

        return bestStopLegsPerRound;
    }

    /**
     * Nullify legs that are suboptimal for the current round. This method checks if the leg arrival time is worse than
     * the optimal time mark and removes the mark for the next round and nullifies the leg in this case.
     *
     * @param bestTime             - The best time for the current round.
     * @param round                - The round to remove suboptimal legs for.
     * @param timeType             - The time type to check for.
     * @param bestTimeLegsPerRound - The best time legs per round.
     * @param markedStops          - The marked stops to check for suboptimal legs.
     */
    private Set<Integer> removeSubOptimalLegsForRound(int bestTime, int round, TimeType timeType,
                                                      List<Leg[]> bestTimeLegsPerRound, Set<Integer> markedStops) {
        if (bestTime == INFINITY || bestTime == -INFINITY) {
            return markedStops;
        }
        Leg[] bestTimeLegsThisRound = bestTimeLegsPerRound.get(round);
        Set<Integer> markedStopsClean = new HashSet<>();
        for (int stopIdx : markedStops) {
            if (bestTimeLegsThisRound[stopIdx] != null) {
                if (timeType == TimeType.DEPARTURE && bestTimeLegsThisRound[stopIdx].arrivalTime > bestTime) {
                    bestTimeLegsThisRound[stopIdx] = null;
                } else if (timeType == TimeType.ARRIVAL && bestTimeLegsThisRound[stopIdx].arrivalTime < bestTime) {
                    bestTimeLegsThisRound[stopIdx] = null;
                } else {
                    markedStopsClean.add(stopIdx);
                }
            }
        }
        return markedStopsClean;
    }

    /**
     * Scan a route in forward direction to find the earliest arrival times for each stop on route for given round.
     *
     * @param currentRouteIdx           - The index of the current route.
     * @param earliestArrivals          - The earliest arrival time for each stop.
     * @param earliestArrivalsLastRound - The earliest arrival leg for each stop in the last round.
     * @param earliestArrivalsThisRound - The earliest arrival leg for each stop in the current round.
     * @param markedStops               - The set of marked stops from the previous round.
     * @param markedStopsNext           - The set of marked stops for the next round.
     * @param minTransferDuration       - The minimum transfer duration time.
     */
    private void scanRouteForward(int currentRouteIdx, int[] earliestArrivals, Leg[] earliestArrivalsLastRound,
                                  Leg[] earliestArrivalsThisRound, Set<Integer> markedStops,
                                  Set<Integer> markedStopsNext, int minTransferDuration) {
        Route currentRoute = routes[currentRouteIdx];
        log.debug("Scanning route {}", currentRoute.id());
        final int firstRouteStopIdx = currentRoute.firstRouteStopIdx();
        final int firstStopTimeIdx = currentRoute.firstStopTimeIdx();
        final int numberOfStops = currentRoute.numberOfStops();

        ActiveTrip activeTrip = null;

        // iterate over stops in route
        for (int stopOffset = 0; stopOffset < numberOfStops; stopOffset++) {
            int stopIdx = routeStops[firstRouteStopIdx + stopOffset].stopIndex();
            Stop stop = stops[stopIdx];
            int earliestStopArrival = earliestArrivals[stopIdx];

            // find first marked stop in route
            if (activeTrip == null) {
                if (!canEnterAtStop(stop, earliestStopArrival, markedStops, stopIdx, stopOffset, numberOfStops,
                        TimeType.DEPARTURE)) {
                    continue;
                }
            } else {
                // in this case we are on a trip and need to check if arrival time has improved
                // get time of arrival on current trip
                StopTime stopTime = stopTimes[firstStopTimeIdx + activeTrip.tripOffset * numberOfStops + stopOffset];
                if (!checkIfEarlierTripIsPossibleAndUpdateMarks(stopTime, activeTrip, stop, earliestStopArrival,
                        earliestArrivals, stopIdx, earliestArrivalsThisRound, earliestArrivalsLastRound,
                        markedStopsNext, currentRouteIdx)) {
                    continue;
                }
            }
            activeTrip = findFirstPossibleTrip(stopIdx, stop, stopOffset, currentRoute, earliestArrivalsLastRound,
                    minTransferDuration);
        }
    }

    /**
     * Scan a route in backward direction to find the latest departure times for each stop on route for given round.
     *
     * @param currentRouteIdx           - The index of the current route.
     * @param latestDepartures          - The latest departure time for each stop.
     * @param latestDeparturesLastRound - The latest departure leg for each stop in the last round.
     * @param latestDeparturesThisRound - The latest departure leg for each stop in the current round.
     * @param markedStops               - The set of marked stops from the previous round.
     * @param markedStopsNext           - The set of marked stops for the next round.
     * @param minTransferDuration       - The minimum transfer duration time.
     */
    private void scanRouteBackward(int currentRouteIdx, int[] latestDepartures, Leg[] latestDeparturesLastRound,
                                   Leg[] latestDeparturesThisRound, Set<Integer> markedStops,
                                   Set<Integer> markedStopsNext, int minTransferDuration) {
        Route currentRoute = routes[currentRouteIdx];
        log.debug("Scanning route {} backwards", currentRoute.id());
        final int firstRouteStopIdx = currentRoute.firstRouteStopIdx();
        final int firstStopTimeIdx = currentRoute.firstStopTimeIdx();
        final int numberOfStops = currentRoute.numberOfStops();

        ActiveTrip activeTrip = null;

        // iterate over stops in route
        for (int stopOffset = numberOfStops - 1; stopOffset >= 0; stopOffset--) {
            int stopIdx = routeStops[firstRouteStopIdx + stopOffset].stopIndex();
            Stop stop = stops[stopIdx];
            int latestStopDeparture = latestDepartures[stopIdx];

            // find first marked stop in route
            if (activeTrip == null) {
                if (!canEnterAtStop(stop, latestStopDeparture, markedStops, stopIdx, stopOffset, numberOfStops,
                        TimeType.ARRIVAL)) {
                    continue;
                }
            } else {
                // in this case we are on a trip and need to check if arrival time has improved
                // get time of arrival on current trip
                StopTime stopTime = stopTimes[firstStopTimeIdx + activeTrip.tripOffset * numberOfStops + stopOffset];
                if (!checkIfLaterTripIsPossibleAndUpdateMarks(stopTime, activeTrip, stop, latestStopDeparture,
                        latestDepartures, stopIdx, latestDeparturesThisRound, latestDeparturesLastRound,
                        markedStopsNext, currentRouteIdx)) {
                    continue;
                }
            }
            activeTrip = findLatestPossibleTrip(stopIdx, stop, stopOffset, currentRoute, latestDeparturesLastRound,
                    minTransferDuration);
        }

    }

    /**
     * This method checks if a trip can be entered at the stop in the current round. A trip can be entered if the stop
     * was reached in a previous round, and is not the first (arrivalTime) / last (departureTime) stop of a trip or (for
     * performance reasons) assuming that this check is only run when not travelling with an active trip, the stop was
     * not marked in a previous round (i.e., the lasts round trip query would be repeated).
     *
     * @param stop          - The stop to check if a trip can be entered.
     * @param stopTime      - The time at the stop.
     * @param markedStops   - The set of marked stops from the previous round.
     * @param stopIdx       - The index of the stop to check if a trip can be entered.
     * @param stopOffset    - The offset of the stop in the route.
     * @param numberOfStops - The number of stops in the route.
     * @param timeType      - The type of time to check for (arrival or departure).
     */
    private boolean canEnterAtStop(Stop stop, int stopTime, Set<Integer> markedStops, int stopIdx, int stopOffset,
                                   int numberOfStops, TimeType timeType) {

        int unreachableValue = timeType == TimeType.DEPARTURE ? INFINITY : -INFINITY;
        if (stopTime == unreachableValue) {
            log.debug("Stop {} cannot be reached, continue", stop.id());
            return false;
        }

        if (!markedStops.contains(stopIdx)) {
            // this stop has already been scanned in previous round without improved arrival time
            log.debug("Stop {} was not improved in previous round, continue", stop.id());
            return false;
        }

        if (timeType == TimeType.DEPARTURE && (stopOffset + 1 == numberOfStops)) {
            // last stop in route, does not make sense to check for trip to enter
            log.debug("Stop {} is last stop in route, continue", stop.id());
            return false;
        } else if (timeType == TimeType.ARRIVAL && (stopOffset == 0)) {
            // first stop in route, does not make sense to check for trip to enter
            log.debug("Stop {} is first stop in route, continue", stop.id());
            return false;
        }

        // got first marked stop in the route
        log.debug("Got first entry point at stop {} at {}", stop.id(), stopTime);

        return true;
    }

    /**
     * <p>This method checks if the arrival time at a stop can be improved by arriving with the active trip, if so
     * the stop is marked for the next round and the arrival time is updated. If the arrival time is improved it is
     * clear that an earlier trip is not possible and the method returns false.</p>
     * <p>If the arrival time was not improved, an additional check will be needed to figure out if an earlier trip
     * from the stop is possible within the current round, thus the method returns true.</p>
     *
     * @param stopTime                  - The stop time to check for an earlier trip.
     * @param activeTrip                - The active trip to check for an earlier trip.
     * @param stop                      - The stop to check for an earlier trip.
     * @param earliestStopArrival       - The earliest arrival time at the stop.
     * @param earliestArrivals          - The earliest arrival time for each stop.
     * @param stopIdx                   - The index of the stop to check for an earlier trip.
     * @param earliestArrivalsThisRound - The earliest arrival time for each stop in the current round.
     * @param earliestArrivalsLastRound - The earliest arrival time for each stop in the last round.
     * @param markedStopsNext           - The set of marked stops for the next round.
     * @param currentRouteIdx           - The index of the current route.
     * @return true if an earlier trip is possible, false otherwise.
     */
    private boolean checkIfEarlierTripIsPossibleAndUpdateMarks(StopTime stopTime, ActiveTrip activeTrip, Stop stop,
                                                               int earliestStopArrival, int[] earliestArrivals,
                                                               int stopIdx, Leg[] earliestArrivalsThisRound,
                                                               Leg[] earliestArrivalsLastRound,
                                                               Set<Integer> markedStopsNext, int currentRouteIdx) {

        if (stopTime.arrival() < earliestStopArrival) {
            log.debug("Stop {} was improved", stop.id());
            // create a route leg
            earliestArrivals[stopIdx] = stopTime.arrival();
            earliestArrivalsThisRound[stopIdx] = new Leg(activeTrip.entryTime(), stopTime.arrival(), ArrivalType.ROUTE,
                    currentRouteIdx, activeTrip.tripOffset, stopIdx, activeTrip.previousLeg);
            // mark stop improvement for next round
            markedStopsNext.add(stopIdx);

            // earlier trip is not possible
            return false;
        } else {
            log.debug("Stop {} was not improved", stop.id());
            Leg previous = earliestArrivalsLastRound[stopIdx];
            if (previous == null || previous.arrivalTime >= stopTime.arrival()) {
                log.debug("Stop {} has been improved in same round, earlier trip not possible within this round",
                        stop.id());
                return false;
            } else {
                log.debug("Checking for earlier trips at stop {}", stop.id());
                return true;
            }
        }
    }

    private boolean checkIfLaterTripIsPossibleAndUpdateMarks(StopTime stopTime, ActiveTrip activeTrip, Stop stop,
                                                             int latestStopDeparture, int[] latestDepartures,
                                                             int stopIdx, Leg[] latestDeparturesThisRound,
                                                             Leg[] latestDeparturesLastRound,
                                                             Set<Integer> markedStopsNext, int currentRouteIdx) {

        if (stopTime.departure() > latestStopDeparture) {
            log.debug("Stop {} was improved", stop.id());
            latestDepartures[stopIdx] = stopTime.departure();
            latestDeparturesThisRound[stopIdx] = new Leg(activeTrip.entryTime(), stopTime.departure(),
                    ArrivalType.ROUTE, currentRouteIdx, activeTrip.tripOffset, stopIdx, activeTrip.previousLeg);
            markedStopsNext.add(stopIdx);
            return false;
        } else {
            log.debug("Stop {} was not improved", stop.id());
            Leg previous = latestDeparturesLastRound[stopIdx];
            if (previous == null || previous.arrivalTime <= stopTime.departure()) {
                log.debug("Stop {} has been improved in same round, later trip not possible within this round",
                        stop.id());
                return false;
            } else {
                log.debug("Checking for later trips at stop {}", stop.id());
                return true;
            }
        }
    }

    /**
     * Find the first possible trip on the route. This loops through all trips departing from a given stop for a given
     * route and returns details about the first trip that can be taken (departing after the arrival time of the
     * previous round at this stop and accounting for transfer constraints).
     *
     * @param stopIdx                   - The index of the stop to find the first possible trip from.
     * @param stop                      - The stop to find the first possible trip from.
     * @param stopOffset                - The offset of the stop in the route.
     * @param route                     - The route to find the first possible trip on.
     * @param earliestArrivalsLastRound - The earliest arrival time for each stop in the last round.
     * @param minTransferDuration       - The minimum transfer duration time, since this is intended as rest period it
     *                                  is added to the walk time.
     */
    private @Nullable ActiveTrip findFirstPossibleTrip(int stopIdx, Stop stop, int stopOffset, Route route,
                                                       Leg[] earliestArrivalsLastRound, int minTransferDuration) {

        int firstStopTimeIdx = route.firstStopTimeIdx();
        int numberOfStops = route.numberOfStops();
        int numberOfTrips = route.numberOfTrips();

        int tripOffset = 0;
        int entryTime = 0;
        Leg previousLeg = earliestArrivalsLastRound[stopIdx];

        int earliestDepartureTime = previousLeg.arrivalTime;
        if (previousLeg.type == ArrivalType.ROUTE) {
            earliestDepartureTime += Math.max(stop.sameStationTransferTime(), minTransferDuration);
        }

        while (tripOffset < numberOfTrips) {
            StopTime currentStopTime = stopTimes[firstStopTimeIdx + tripOffset * numberOfStops + stopOffset];
            if (currentStopTime.departure() >= earliestDepartureTime) {
                log.debug("Found active trip ({}) on route {}", tripOffset, route.id());
                entryTime = currentStopTime.departure();
                break;
            }
            if (tripOffset < numberOfTrips - 1) {
                tripOffset++;
            } else {
                // no active trip found
                log.debug("No active trip found on route {}", route.id());
                return null;
            }
        }

        return new ActiveTrip(tripOffset, entryTime, previousLeg);

    }

    /**
     * Find the latest possible trip on the route. This loops through all trips arriving at a given stop for a given
     * route and returns details about the latest trip that can be taken (arriving before the departure time of the
     * previous round at this stop and accounting for transfer constraints).
     *
     * @param stopIdx                   - The index of the stop to find the first possible trip from.
     * @param stop                      - The stop to find the first possible trip from.
     * @param stopOffset                - The offset of the stop in the route.
     * @param route                     - The route to find the first possible trip on.
     * @param latestDeparturesLastRound - The earliest arrival time for each stop in the last round.
     * @param minTransferDuration       - The minimum transfer duration time, since this is intended as rest period it
     *                                  is added to the walk time.
     */
    private @Nullable ActiveTrip findLatestPossibleTrip(int stopIdx, Stop stop, int stopOffset, Route route,
                                                        Leg[] latestDeparturesLastRound, int minTransferDuration) {
        int firstStopTimeIdx = route.firstStopTimeIdx();
        int numberOfStops = route.numberOfStops();
        int numberOfTrips = route.numberOfTrips();

        int tripOffset = numberOfTrips - 1;
        int entryTime = 0;
        Leg previousLeg = latestDeparturesLastRound[stopIdx];

        int latestArrivalTime = previousLeg.arrivalTime;
        if (previousLeg.type == ArrivalType.ROUTE) {
            latestArrivalTime -= Math.max(stop.sameStationTransferTime(), minTransferDuration);
        }

        while (tripOffset >= 0) {
            StopTime currentStopTime = stopTimes[firstStopTimeIdx + tripOffset * numberOfStops + stopOffset];
            if (currentStopTime.arrival() <= latestArrivalTime) {
                log.debug("Found active trip ({}) on route {}", tripOffset, route.id());
                entryTime = currentStopTime.arrival();
                break;
            }
            if (tripOffset > 0) {
                tripOffset--;
            } else {
                // no active trip found
                log.debug("No active trip found on route {}", route.id());
                return null;
            }
        }

        return new ActiveTrip(tripOffset, entryTime, previousLeg);
    }

    /**
     * Get all routes to scan from the marked stops.
     *
     * @param markedStops - The set of marked stops from the previous round.
     */
    private Set<Integer> getRoutesToScan(Set<Integer> markedStops) {
        Set<Integer> routesToScan = new HashSet<>();
        for (int stopIdx : markedStops) {
            Stop currentStop = stops[stopIdx];
            int stopRouteIdx = currentStop.stopRouteIdx();
            int stopRouteEndIdx = stopRouteIdx + currentStop.numberOfRoutes();
            while (stopRouteIdx < stopRouteEndIdx) {
                routesToScan.add(stopRoutes[stopRouteIdx]);
                stopRouteIdx++;
            }
        }
        return routesToScan;
    }

    /**
     * Get the best time for the target stops. The best time is the earliest arrival time for each stop if the time type
     * is departure, and the latest arrival time for each stop if the time type is arrival.
     *
     * @param targetStops             - The target stops to reach.
     * @param bestLegForStopsPerRound - The collection of all best legs for each stop in each round.
     * @param cutOffValue             - The latest accepted arrival time.
     */
    private int getBestTime(int[] targetStops, List<Leg[]> bestLegForStopsPerRound, int cutOffValue,
                            TimeType timeType) {
        int bestTime = cutOffValue;
        for (int i = 0; i < targetStops.length; i += 2) {
            int targetStopIdx = targetStops[i];
            int walkDurationToTarget = targetStops[i + 1];
            int bestTimeForStop = getBestTimeForStop(targetStopIdx, bestLegForStopsPerRound, timeType);

            if (timeType == TimeType.DEPARTURE && bestTimeForStop != INFINITY) {
                bestTimeForStop += walkDurationToTarget;
                bestTime = Math.min(bestTime, bestTimeForStop);
            } else if (timeType == TimeType.ARRIVAL && bestTimeForStop != -INFINITY) {
                bestTimeForStop -= walkDurationToTarget;
                bestTime = Math.max(bestTime, bestTimeForStop);
            }
        }
        return bestTime;
    }

    private static int getBestTimeForStop(int stopIdx, List<Leg[]> bestLegForStopsPerRound, TimeType timeType) {
        int timeFactor = timeType == TimeType.DEPARTURE ? 1 : -1;
        int bestTime = timeFactor * INFINITY;
        for (Leg[] legs : bestLegForStopsPerRound) {
            if (legs[stopIdx] == null) {
                continue;
            }
            Leg currentLeg = legs[stopIdx];
            if (timeType == TimeType.DEPARTURE) {
                if (currentLeg.arrivalTime < bestTime) {
                    bestTime = currentLeg.arrivalTime;
                }
            } else {
                if (currentLeg.arrivalTime > bestTime) {
                    bestTime = currentLeg.arrivalTime;
                }
            }
        }

        return bestTime;
    }

    private List<Connection> reconstructParetoOptimalSolutions(List<Leg[]> bestTimeLegsPerRound,
                                                               Map<Integer, Integer> targetStops, TimeType timeType) {
        final List<Connection> connections = new ArrayList<>();

        // iterate over all rounds
        for (Leg[] roundLegs : bestTimeLegsPerRound) {

            Leg leg = null;
            int bestTime = timeType == TimeType.DEPARTURE ? INFINITY : -INFINITY;

            for (Map.Entry<Integer, Integer> entry : targetStops.entrySet()) {
                int targetStopIdx = entry.getKey();
                int targetStopWalkingTime = entry.getValue();
                if (roundLegs[targetStopIdx] == null) {
                    continue;
                }
                Leg currentLeg = roundLegs[targetStopIdx];

                if (timeType == TimeType.DEPARTURE) {
                    int actualArrivalTime = currentLeg.arrivalTime + targetStopWalkingTime;
                    if (actualArrivalTime < bestTime) {
                        leg = currentLeg;
                        bestTime = actualArrivalTime;
                    }
                } else {
                    int actualDepartureTime = currentLeg.arrivalTime - targetStopWalkingTime;
                    if (actualDepartureTime > bestTime) {
                        leg = currentLeg;
                        bestTime = actualDepartureTime;
                    }
                }
            }

            // target stop not reached in this round
            if (leg == null) {
                continue;
            }

            Connection connection = reconstructConnectionFromLeg(leg);
            if (connection != null) {
                connections.add(connection);
            }
        }

        return connections;
    }

    private @Nullable Connection reconstructConnectionFromLeg(Leg leg) {
        Connection connection = new Connection();

        // start from destination leg and follow legs back until the initial leg is reached
        while (leg.type != ArrivalType.INITIAL) {
            String routeId;
            String tripId = null;
            assert leg.previous != null;

            String fromStopId;
            String toStopId;
            int departureTime;
            int arrivalTime;
            Connection.LegType type;
            if (leg.arrivalTime > leg.departureTime) {
                fromStopId = stops[leg.previous.stopIdx].id();
                toStopId = stops[leg.stopIdx].id();
                departureTime = leg.departureTime;
                arrivalTime = leg.arrivalTime;
            } else {
                fromStopId = stops[leg.stopIdx].id();
                toStopId = stops[leg.previous.stopIdx].id();
                departureTime = leg.arrivalTime;
                arrivalTime = leg.departureTime;
            }

            if (leg.type == ArrivalType.ROUTE) {
                Route route = routes[leg.routeOrTransferIdx];
                routeId = route.id();
                tripId = route.tripIds()[leg.tripOffset];
                type = Connection.LegType.ROUTE;

            } else if (leg.type == ArrivalType.TRANSFER) {
                routeId = String.format("transfer_%s_%s", fromStopId, toStopId);
                type = Connection.LegType.WALK_TRANSFER;
            } else {
                throw new IllegalStateException("Unknown leg type");
            }

            connection.addLeg(
                    new Connection.Leg(routeId, tripId, fromStopId, toStopId, departureTime, arrivalTime, type));
            leg = leg.previous;
        }

        // initialize connection: Reverse order of legs and add connection
        if (!connection.getLegs().isEmpty()) {
            connection.initialize();
            return connection;
        } else {
            return null;
        }
    }

    /**
     * Expands all transfers between stops from a given stop. If a transfer improves the arrival time at the target
     * stop, then the target stop is marked for the next round. And the improved arrival time is stored in the
     * earliestArrivals array and the earliestArrivalsPerRound list (including the new Transfer Leg).
     *
<<<<<<< HEAD
     * @param stopIdx               - The index of the stop to expand transfers from.
     * @param referenceTimes        - A array with the overall best arrival time for each stop, indexed by stop index.
     *                              Note: The arrival time is reduced by the same station transfer time for transfers,
     *                              to make them comparable with route arrivals.
     * @param referenceLegsPerRound - A list of arrays with the best arrival time for each stop per round, indexed by
     *                              round.
     * @param markedStops           - A set of stop indices that have been marked for scanning in the next round.
     * @param round                 - The current round to relax footpaths for.
     * @param maxWalkingDuration    - The maximum walking duration to reach the target stop. If the walking duration
     *                              exceeds this value, the target stop is not reached.
     * @param minTransferDuration   - The minimum transfer duration time, since this is intended as rest period it is
     *                              added to the walk time.
     * @param timeType              - The type of time to check for (arrival or departure), defines if stop is
     *                              considered as arrival or departure stop.
=======
     * @param stopIdx                  the index of the stop to expand transfers from.
     * @param earliestArrivals         an array with the overall best arrival time for each stop, indexed by stop index.
     *                                 Note: The arrival time is reduced by the same stops transfer time for transfers,
     *                                 to make them comparable with route arrivals.
     * @param earliestArrivalsPerRound a list of arrays with the best arrival time for each stop per round, indexed by
     *                                 round.
     * @param markedStops              a set of stop indices that have been marked for scanning in the next round.
     * @param round                    the current round to relax footpaths for.
     * @param maxWalkingDuration       the maximum walking duration to reach the target stop. If the walking duration
     *                                 exceeds this value, the target stop is not reached.
     * @param minTransferDuration      the minimum transfer duration time, since this is intended as rest period it is
     *                                 added to the walk time.
>>>>>>> 2c21fb97
     */
    private void expandFootpathsFromStop(int stopIdx, int[] referenceTimes, List<Leg[]> referenceLegsPerRound,
                                         Set<Integer> markedStops, int round, int maxWalkingDuration,
                                         int minTransferDuration, TimeType timeType) {
        // if stop has no transfers, then no footpaths can be expanded
        if (stops[stopIdx].numberOfTransfers() == 0) {
            return;
        }
        Stop sourceStop = stops[stopIdx];
        Leg previousLeg = referenceLegsPerRound.get(round)[stopIdx];

        // do not relax footpath from stop that was only reached by footpath in the same round
        if (previousLeg == null || previousLeg.type == ArrivalType.TRANSFER) {
            return;
        }

        int startTime = previousLeg.arrivalTime;
        int timeDirection = timeType == TimeType.DEPARTURE ? 1 : -1;

        for (int i = sourceStop.transferIdx(); i < sourceStop.transferIdx() + sourceStop.numberOfTransfers(); i++) {
            Transfer transfer = transfers[i];
            Stop targetStop = stops[transfer.targetStopIdx()];
            int duration = transfer.duration();
            if (maxWalkingDuration < duration) {
                continue;
            }
            int newTargetStopArrivalTime = startTime + timeDirection * (transfer.duration() + minTransferDuration);

<<<<<<< HEAD
            // For Comparison with Route Arrivals the Arrival Time by Transfer must be reduced (or increased in case of
            // departure optimization) by the same stop transfer time
            int comparableNewTargetStopArrivalTime = newTargetStopArrivalTime - targetStop.sameStationTransferTime();
            if (timeType == TimeType.DEPARTURE && referenceTimes[transfer.targetStopIdx()] <= comparableNewTargetStopArrivalTime) {
                continue;
            } else if (timeType == TimeType.ARRIVAL && referenceTimes[transfer.targetStopIdx()] >= comparableNewTargetStopArrivalTime) {
=======
            // For Comparison with Route Arrivals the Arrival Time by Transfer must be reduced by the same stop transfer time
            int comparableNewTargetStopArrivalTime = newTargetStopArrivalTime - targetStop.sameStopTransferTime();
            if (earliestArrivals[transfer.targetStopIdx()] <= comparableNewTargetStopArrivalTime) {
>>>>>>> 2c21fb97
                continue;
            }

            log.debug("Stop {} was improved by transfer from stop {}", targetStop.id(), sourceStop.id());

            referenceTimes[transfer.targetStopIdx()] = comparableNewTargetStopArrivalTime;

            referenceLegsPerRound.get(round)[transfer.targetStopIdx()] = new Leg(startTime, newTargetStopArrivalTime,
                    ArrivalType.TRANSFER, i, NO_INDEX, transfer.targetStopIdx(),
                    referenceLegsPerRound.get(round)[stopIdx]);
            markedStops.add(transfer.targetStopIdx());
        }
    }

    enum TimeType {
        ARRIVAL,
        DEPARTURE
    }

    /**
     * Arrival type of the leg.
     */
    private enum ArrivalType {

        /**
         * First leg in the connection, so there is no previous leg set.
         */
        INITIAL,
        /**
         * A route leg uses a public transit trip in the network.
         */
        ROUTE,
        /**
         * Uses a transfer between stops (not a same stop transfer).
         */
        TRANSFER

    }

    /**
     * A leg is a part of a connection in the same mode (PT or walk).
     *
     * @param departureTime      the departure time of the leg in seconds after midnight.
     * @param arrivalTime        the arrival time of the leg in seconds after midnight.
     * @param type               the type of the leg, can be INITIAL, ROUTE or TRANSFER.
     * @param routeOrTransferIdx the index of the route or of the transfer, see arrival type (or NO_INDEX).
     * @param tripOffset         the trip offset on the current route (or NO_INDEX).
     * @param stopIdx            the arrival stop of the leg.
     * @param previous           the previous leg, null if it is the previous leg.
     */
    private record Leg(int departureTime, int arrivalTime, ArrivalType type, int routeOrTransferIdx, int tripOffset,
                       int stopIdx, @Nullable Leg previous) {
    }

    private record ActiveTrip(int tripOffset, int entryTime, Leg previousLeg) {
    }

    /**
     * Validate inputs to raptor.
     */
    private class InputValidator {
        private static final int MIN_DEPARTURE_TIME = 0;
        private static final int MAX_DEPARTURE_TIME = 48 * 60 * 60; // 48 hours
        private static final int MIN_WALKING_TIME_TO_TARGET = 0;

        private static void validateStopPermutations(Map<String, Integer> sourceStops,
                                                     Map<String, Integer> targetStops) {
            sourceStops.values().forEach(InputValidator::validateDepartureTime);
            targetStops.values().forEach(InputValidator::validateWalkingTimeToTarget);

            // ensure departure and arrival stops are not the same
            Set<String> intersection = new HashSet<>(sourceStops.keySet());
            intersection.retainAll(targetStops.keySet());
            if (!intersection.isEmpty()) {
                throw new IllegalArgumentException("Source and target stop IDs must not be the same.");
            }

        }

        private static void validateDepartureTime(int departureTime) {
            if (departureTime < MIN_DEPARTURE_TIME || departureTime > MAX_DEPARTURE_TIME) {
                throw new IllegalArgumentException(
                        "Departure time must be between " + MIN_DEPARTURE_TIME + " and " + MAX_DEPARTURE_TIME + " seconds.");
            }
        }

        private static void validateWalkingTimeToTarget(int walkingDurationToTarget) {
            if (walkingDurationToTarget < MIN_WALKING_TIME_TO_TARGET) {
                throw new IllegalArgumentException(
                        "Walking duration to target must be greater or equal to " + MIN_WALKING_TIME_TO_TARGET + "seconds.");
            }
        }

        /**
         * Validate the stops provided in the query. This method will check that the map of stop ids and their
         * corresponding departure / walk to target times are valid. This is done by checking if the map is not empty
         * and then checking each entry if the stop id is present in the lookup. If not it is removed from the query. If
         * no valid stops are found an IllegalArgumentException is thrown.
         *
         * @param stops the stops to validate.
         * @return a map of valid stop IDs and their corresponding departure / walk to target times.
         */
        private Map<Integer, Integer> validateStops(Map<String, Integer> stops) {
            if (stops == null) {
                throw new IllegalArgumentException("Stops must not be null.");
            }
            if (stops.isEmpty()) {
                throw new IllegalArgumentException("At least one stop ID must be provided.");
            }

            // loop over all stop pairs and check if stop exists in raptor, then validate departure time
            Map<Integer, Integer> validStopIds = new HashMap<>();
            for (Map.Entry<String, Integer> entry : stops.entrySet()) {
                String stopId = entry.getKey();
                int time = entry.getValue();

                if (stopsToIdx.containsKey(stopId)) {
                    validateDepartureTime(time);
                    validStopIds.put(stopsToIdx.get(stopId), time);
                } else {
                    log.warn("Stop ID {} not found in lookup removing from query.", entry.getKey());
                }
            }

            if (validStopIds.isEmpty()) {
                throw new IllegalArgumentException("No valid stops provided.");
            }

            return validStopIds;
        }
    }

}<|MERGE_RESOLUTION|>--- conflicted
+++ resolved
@@ -235,122 +235,12 @@
 
             // scan routes
             for (int currentRouteIdx : routesToScan) {
-<<<<<<< HEAD
                 if (timeType == TimeType.DEPARTURE) {
                     scanRouteForward(currentRouteIdx, bestTimeForStops, bestTimeLegsLastRound, bestTimeLegsThisRound,
                             markedStops, markedStopsNext, minTransferDuration);
                 } else {
                     scanRouteBackward(currentRouteIdx, bestTimeForStops, bestTimeLegsLastRound, bestTimeLegsThisRound,
                             markedStops, markedStopsNext, minTransferDuration);
-=======
-                Route currentRoute = routes[currentRouteIdx];
-                log.debug("Scanning route {}", currentRoute.id());
-                final int firstRouteStopIdx = currentRoute.firstRouteStopIdx();
-                final int firstStopTimeIdx = currentRoute.firstStopTimeIdx();
-                final int numberOfStops = currentRoute.numberOfStops();
-                final int numberOfTrips = currentRoute.numberOfTrips();
-                int tripOffset = 0;
-                boolean enteredTrip = false;
-                int tripEntryTime = 0;
-                Leg enteredAtArrival = null;
-
-                // iterate over stops in route
-                for (int stopOffset = 0; stopOffset < numberOfStops; stopOffset++) {
-                    int stopIdx = routeStops[firstRouteStopIdx + stopOffset].stopIndex();
-                    Stop stop = stops[stopIdx];
-                    int earliestArrivalTime = earliestArrivals[stopIdx];
-
-                    // find first marked stop in route
-                    if (!enteredTrip) {
-                        if (earliestArrivalTime == INFINITY) {
-                            // when current arrival is infinity (Integer.MAX_VALUE), then the stop cannot be reached
-                            log.debug("Stop {} cannot be reached, continue", stop.id());
-                            continue;
-                        }
-
-                        if (!markedStops.contains(stopIdx)) {
-                            // this stop has already been scanned in previous round without improved arrival time
-                            log.debug("Stop {} was not improved in previous round, continue", stop.id());
-                            continue;
-                        }
-
-                        if (stopOffset + 1 == numberOfStops) {
-                            // last stop in route, does not make sense to check for trip to enter
-                            log.debug("Stop {} is last stop in route, continue", stop.id());
-                            continue;
-                        }
-
-                        // got first marked stop in the route
-                        log.debug("Got first entry point at stop {} at {}", stop.id(), earliestArrivalTime);
-                        enteredTrip = true;
-                    } else {
-                        // in this case we are on a trip and need to check if arrival time has improved
-                        // get time of arrival on current trip
-                        StopTime stopTime = stopTimes[firstStopTimeIdx + tripOffset * numberOfStops + stopOffset];
-                        if (stopTime.arrival() < earliestArrivalTime) {
-                            log.debug("Stop {} was improved", stop.id());
-
-                            // check if search should be stopped after finding the best time
-                            if (stopTime.arrival() >= earliestArrival) {
-                                log.debug("Stop {} is not better than best time, continue", stop.id());
-                                continue;
-                            }
-
-                            // create a route leg
-                            earliestArrivals[stopIdx] = stopTime.arrival();
-                            earliestArrivalsThisRound[stopIdx] = new Leg(tripEntryTime, stopTime.arrival(),
-                                    ArrivalType.ROUTE, currentRouteIdx, tripOffset, stopIdx, enteredAtArrival);
-                            // mark stop improvement for next round
-                            markedStopsNext.add(stopIdx);
-                            // check if this was a target stop
-                            if (Arrays.stream(targetStopIdxs).anyMatch(targetStopIdx -> targetStopIdx == stopIdx)) {
-                                earliestArrival = getEarliestArrivalTime(targetStops, earliestArrivals,
-                                        latestAcceptedArrival);
-                                log.debug("Earliest arrival to a target stop improved to {}", earliestArrival);
-                            }
-
-                            // earlier trip is not possible
-                            continue;
-                        } else {
-                            log.debug("Stop {} was not improved", stop.id());
-                            Leg previous = earliestArrivalsLastRound[stopIdx];
-                            if (previous == null || previous.arrivalTime >= stopTime.arrival()) {
-                                log.debug(
-                                        "Stop {} has been improved in same round, earlier trip not possible within this round",
-                                        stop.id());
-                                continue;
-                            } else {
-                                log.debug("Checking for earlier trips at stop {}", stop.id());
-                            }
-                        }
-                    }
-
-                    // find active trip, increase trip offset
-                    tripOffset = 0;
-                    enteredAtArrival = earliestArrivalsLastRound[stopIdx];
-
-                    int earliestDepartureTime = enteredAtArrival.arrivalTime;
-                    if (enteredAtArrival.type == ArrivalType.ROUTE) {
-                        earliestDepartureTime += Math.max(stop.sameStopTransferTime(), minTransferDuration);
-                    }
-
-                    while (tripOffset < numberOfTrips) {
-                        StopTime currentStopTime = stopTimes[firstStopTimeIdx + tripOffset * numberOfStops + stopOffset];
-                        if (currentStopTime.departure() >= earliestDepartureTime) {
-                            log.debug("Found active trip ({}) on route {}", tripOffset, currentRoute.id());
-                            tripEntryTime = currentStopTime.departure();
-                            break;
-                        }
-                        if (tripOffset < numberOfTrips - 1) {
-                            tripOffset++;
-                        } else {
-                            // no active trip found
-                            log.debug("No active trip found on route {}", currentRoute.id());
-                            enteredTrip = false;
-                            break;
-                        }
-                    }
->>>>>>> 2c21fb97
                 }
             }
 
@@ -651,7 +541,7 @@
 
         int earliestDepartureTime = previousLeg.arrivalTime;
         if (previousLeg.type == ArrivalType.ROUTE) {
-            earliestDepartureTime += Math.max(stop.sameStationTransferTime(), minTransferDuration);
+            earliestDepartureTime += Math.max(stop.sameStopTransferTime(), minTransferDuration);
         }
 
         while (tripOffset < numberOfTrips) {
@@ -699,7 +589,7 @@
 
         int latestArrivalTime = previousLeg.arrivalTime;
         if (previousLeg.type == ArrivalType.ROUTE) {
-            latestArrivalTime -= Math.max(stop.sameStationTransferTime(), minTransferDuration);
+            latestArrivalTime -= Math.max(stop.sameStopTransferTime(), minTransferDuration);
         }
 
         while (tripOffset >= 0) {
@@ -894,10 +784,9 @@
      * stop, then the target stop is marked for the next round. And the improved arrival time is stored in the
      * earliestArrivals array and the earliestArrivalsPerRound list (including the new Transfer Leg).
      *
-<<<<<<< HEAD
      * @param stopIdx               - The index of the stop to expand transfers from.
      * @param referenceTimes        - A array with the overall best arrival time for each stop, indexed by stop index.
-     *                              Note: The arrival time is reduced by the same station transfer time for transfers,
+     *                              Note: The arrival time is reduced by the same stop transfer time for transfers,
      *                              to make them comparable with route arrivals.
      * @param referenceLegsPerRound - A list of arrays with the best arrival time for each stop per round, indexed by
      *                              round.
@@ -909,20 +798,6 @@
      *                              added to the walk time.
      * @param timeType              - The type of time to check for (arrival or departure), defines if stop is
      *                              considered as arrival or departure stop.
-=======
-     * @param stopIdx                  the index of the stop to expand transfers from.
-     * @param earliestArrivals         an array with the overall best arrival time for each stop, indexed by stop index.
-     *                                 Note: The arrival time is reduced by the same stops transfer time for transfers,
-     *                                 to make them comparable with route arrivals.
-     * @param earliestArrivalsPerRound a list of arrays with the best arrival time for each stop per round, indexed by
-     *                                 round.
-     * @param markedStops              a set of stop indices that have been marked for scanning in the next round.
-     * @param round                    the current round to relax footpaths for.
-     * @param maxWalkingDuration       the maximum walking duration to reach the target stop. If the walking duration
-     *                                 exceeds this value, the target stop is not reached.
-     * @param minTransferDuration      the minimum transfer duration time, since this is intended as rest period it is
-     *                                 added to the walk time.
->>>>>>> 2c21fb97
      */
     private void expandFootpathsFromStop(int stopIdx, int[] referenceTimes, List<Leg[]> referenceLegsPerRound,
                                          Set<Integer> markedStops, int round, int maxWalkingDuration,
@@ -951,18 +826,12 @@
             }
             int newTargetStopArrivalTime = startTime + timeDirection * (transfer.duration() + minTransferDuration);
 
-<<<<<<< HEAD
             // For Comparison with Route Arrivals the Arrival Time by Transfer must be reduced (or increased in case of
             // departure optimization) by the same stop transfer time
-            int comparableNewTargetStopArrivalTime = newTargetStopArrivalTime - targetStop.sameStationTransferTime();
+            int comparableNewTargetStopArrivalTime = newTargetStopArrivalTime - targetStop.sameStopTransferTime();
             if (timeType == TimeType.DEPARTURE && referenceTimes[transfer.targetStopIdx()] <= comparableNewTargetStopArrivalTime) {
                 continue;
             } else if (timeType == TimeType.ARRIVAL && referenceTimes[transfer.targetStopIdx()] >= comparableNewTargetStopArrivalTime) {
-=======
-            // For Comparison with Route Arrivals the Arrival Time by Transfer must be reduced by the same stop transfer time
-            int comparableNewTargetStopArrivalTime = newTargetStopArrivalTime - targetStop.sameStopTransferTime();
-            if (earliestArrivals[transfer.targetStopIdx()] <= comparableNewTargetStopArrivalTime) {
->>>>>>> 2c21fb97
                 continue;
             }
 
