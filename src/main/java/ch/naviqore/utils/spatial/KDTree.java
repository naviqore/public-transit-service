--- conflicted
+++ resolved
@@ -1,27 +1,17 @@
 package ch.naviqore.utils.spatial;
+import lombok.AccessLevel;
+import lombok.NoArgsConstructor;
 
-<<<<<<< HEAD
-public class KDTree<T extends Location>{
+@NoArgsConstructor(access = AccessLevel.PACKAGE)
+public class KDTree<T extends Location<?>>{
 
-    private static final int K_DIMENSIONS = 2;
+    static final int K_DIMENSIONS = 2;
     KDNode<T> root;
 
     public void insert(T location) {
         if (location == null) {
             throw new IllegalArgumentException("Location cannot be null");
         }
-=======
-import lombok.AccessLevel;
-import lombok.NoArgsConstructor;
-
-@NoArgsConstructor(access = AccessLevel.PACKAGE)
-public class KDTree<T extends Location<?>> {
-
-    static final int K_DIMENSIONS = 2;
-    KDNode<T> root;
-
-    void insert(T location) {
->>>>>>> eb950c3b
         int startDepth = 0;
         root = insert(root, location, startDepth);
     }
@@ -74,6 +64,7 @@
         return best;
     }
 
+
     private KDNode<T> getNodeWithClosestDistance(KDNode<T> node1, KDNode<T> node2, T location) {
         if (node1 == null) {
             return node2;
