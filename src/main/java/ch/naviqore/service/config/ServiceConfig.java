--- conflicted
+++ resolved
@@ -37,25 +37,17 @@
     private final WalkCalculatorType walkingCalculatorType;
     private final double walkingSpeed;
     private final int walkingDurationMinimum;
-<<<<<<< HEAD
     private final int raptorRange;
-    private final int maxDaysToScan;
-    private final int cacheSize;
-=======
     private final int raptorDaysToScan;
     private final int cacheServiceDaySize;
->>>>>>> 9bcf5f88
+
     private final CacheEvictionStrategy cacheEvictionStrategy;
 
     public ServiceConfig(String gtfsStaticUri, String gtfsStaticUpdateCron, int transferTimeSameStopDefault,
                          int transferTimeBetweenStopsMinimum, int transferTimeAccessEgress, int walkingSearchRadius,
                          WalkCalculatorType walkingCalculatorType, double walkingSpeed, int walkingDurationMinimum,
-<<<<<<< HEAD
-                         int maxDaysToScan, int raptorRange, int cacheSize,
+                         int raptorDaysToScan, int raptorRange, int cacheServiceDaySize,
                          CacheEvictionStrategy cacheEvictionStrategy) {
-=======
-                         int raptorDaysToScan, int cacheServiceDaySize, CacheEvictionStrategy cacheEvictionStrategy) {
->>>>>>> 9bcf5f88
 
         this.gtfsStaticUri = validateNonNull(gtfsStaticUri, "gtfsStaticUrl");
         this.gtfsStaticUpdateCron = validateNonNull(gtfsStaticUpdateCron, "gtfsStaticUpdateCron");
@@ -68,14 +60,9 @@
         this.walkingCalculatorType = validateNonNull(walkingCalculatorType, "walkingCalculatorType");
         this.walkingSpeed = validatePositive(walkingSpeed, "walkingSpeed");
         this.walkingDurationMinimum = validateNonNegative(walkingDurationMinimum, "walkingDurationMinimum");
-<<<<<<< HEAD
-        this.maxDaysToScan = validatePositive(maxDaysToScan, "maxDaysToScan");
+        this.raptorDaysToScan = validatePositive(raptorDaysToScan, "raptorDaysToScan");
         this.raptorRange = raptorRange;
-        this.cacheSize = validatePositive(cacheSize, "cacheSize");
-=======
-        this.raptorDaysToScan = validatePositive(raptorDaysToScan, "raptorDaysToScan");
         this.cacheServiceDaySize = validatePositive(cacheServiceDaySize, "cacheServiceDaySize");
->>>>>>> 9bcf5f88
         this.cacheEvictionStrategy = validateNonNull(cacheEvictionStrategy, "cacheEvictionStrategy");
     }
 
