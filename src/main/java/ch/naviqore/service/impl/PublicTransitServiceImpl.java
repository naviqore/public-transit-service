package ch.naviqore.service.impl;

import ch.naviqore.gtfs.schedule.GtfsScheduleReader;
import ch.naviqore.gtfs.schedule.model.GtfsSchedule;
import ch.naviqore.gtfs.schedule.type.ServiceDayTime;
import ch.naviqore.gtfs.schedule.type.TransferType;
import ch.naviqore.raptor.Raptor;
import ch.naviqore.service.*;
import ch.naviqore.service.config.ConnectionQueryConfig;
import ch.naviqore.service.config.ServiceConfig;
import ch.naviqore.service.exception.RouteNotFoundException;
import ch.naviqore.service.exception.StopNotFoundException;
import ch.naviqore.service.exception.TripNotActiveException;
import ch.naviqore.service.exception.TripNotFoundException;
import ch.naviqore.service.impl.convert.GtfsToRaptorConverter;
import ch.naviqore.service.impl.transfer.SameStationTransferGenerator;
import ch.naviqore.service.impl.transfer.TransferGenerator;
import ch.naviqore.service.impl.transfer.WalkTransferGenerator;
import ch.naviqore.service.walk.BeeLineWalkCalculator;
import ch.naviqore.service.walk.WalkCalculator;
import ch.naviqore.utils.cache.EvictionCache;
import ch.naviqore.utils.search.SearchIndex;
import ch.naviqore.utils.search.SearchIndexBuilder;
import ch.naviqore.utils.spatial.GeoCoordinate;
import ch.naviqore.utils.spatial.index.KDTree;
import ch.naviqore.utils.spatial.index.KDTreeBuilder;
import lombok.extern.log4j.Log4j2;
import org.apache.commons.lang3.NotImplementedException;
import org.jetbrains.annotations.Nullable;

import java.io.IOException;
import java.io.UncheckedIOException;
import java.time.Duration;
import java.time.LocalDate;
import java.time.LocalDateTime;
import java.util.*;
import java.util.stream.Collectors;

import static ch.naviqore.service.impl.TypeMapper.createWalk;
import static ch.naviqore.service.impl.TypeMapper.map;

@Log4j2
public class PublicTransitServiceImpl implements PublicTransitService {

    // TODO: Make CutOff configurable, if walk duration is longer than this, no first or last walk is needed
    private static final int MIN_WALK_DURATION = 120;
    // TODO: Make the cache configurable
    public final int CACHE_SIZE = 5;
    public final EvictionCache.Strategy CACHE_EVICTION_STRATEGY = EvictionCache.Strategy.LRU;

    private final ServiceConfig config;
    private final GtfsSchedule schedule;
    private final KDTree<ch.naviqore.gtfs.schedule.model.Stop> spatialStopIndex;
    private final SearchIndex<ch.naviqore.gtfs.schedule.model.Stop> stopSearchIndex;
    private final WalkCalculator walkCalculator;
    private final List<TransferGenerator.Transfer> additionalTransfers;
    private final RaptorCache cache;

    public PublicTransitServiceImpl(ServiceConfig config) {
        this.config = config;
        this.walkCalculator = Initializer.initializeWalkCalculator(config);
        schedule = Initializer.readGtfsSchedule(config.getGtfsUrl());
        // parentStops = Initializer.groupStopsByParent(schedule);
        stopSearchIndex = Initializer.generateStopSearchIndex(schedule);
        spatialStopIndex = Initializer.generateSpatialStopIndex(schedule);

        // todo: make transfer generators configurable through application properties
        List<TransferGenerator> transferGenerators = List.of(
                new SameStationTransferGenerator(config.getMinimumTransferTime()),
                new WalkTransferGenerator(walkCalculator, config.getMinimumTransferTime(),
                        config.getMaxWalkingDistance(), spatialStopIndex));

        additionalTransfers = Initializer.generateTransfers(schedule, transferGenerators);

        // initialize raptor instances cache
        cache = new RaptorCache(CACHE_SIZE, CACHE_EVICTION_STRATEGY);
    }

    private static void notYetImplementedCheck(TimeType timeType) {
        if (timeType == TimeType.ARRIVAL) {
            // TODO: Implement in raptor
            throw new NotImplementedException();
        }
    }

    @Override
    public List<Stop> getStops(String like, SearchType searchType) {
        return stopSearchIndex.search(like.toLowerCase(), map(searchType)).stream().map(TypeMapper::map).toList();
    }

    @Override
    public Optional<Stop> getNearestStop(GeoCoordinate location) {
        log.debug("Get nearest stop to {}", location);
        ch.naviqore.gtfs.schedule.model.Stop stop = spatialStopIndex.nearestNeighbour(location);
        // if nearest stop, which could be null, is a child stop, return parent stop
        if (stop != null && stop.getParent().isPresent() && !stop.getParent().get().equals(stop)) {
            stop = stop.getParent().get();
        }

        return Optional.ofNullable(map(stop));
    }

    @Override
    public List<Stop> getNearestStops(GeoCoordinate location, int radius, int limit) {
        log.debug("Get nearest {} stops to {} in radius {}", limit, location, radius);

        List<ch.naviqore.gtfs.schedule.model.Stop> stops = new ArrayList<>();

        for (ch.naviqore.gtfs.schedule.model.Stop stop : spatialStopIndex.rangeSearch(location, radius)) {
            // if nearest stop is a child stop, return parent stop
            if (stop.getParent().isPresent() && !stop.getParent().get().equals(stop)) {
                stop = stop.getParent().get();
            }
            // avoid adding same parent stop multiple times
            if (!stops.contains(stop)) {
                stops.add(stop);
            }

        }

        return stops.stream().map(TypeMapper::map).limit(limit).toList();
    }

    @Override
    public List<StopTime> getNextDepartures(Stop stop, LocalDateTime from, @Nullable LocalDateTime until, int limit) {
        List<String> stopIds = getAllStopIdsForStop(stop);
        return stopIds.stream()
                .flatMap(stopId -> schedule.getNextDepartures(stopId, from, limit).stream())
                .map(stopTime -> map(stopTime, from.toLocalDate()))
                .sorted(Comparator.comparing(StopTime::getDepartureTime))
                .filter(stopTime -> until == null || stopTime.getDepartureTime().isBefore(until))
                .limit(limit)
                .toList();
    }

    // returns all stops to be included in search
    private List<String> getAllStopIdsForStop(Stop stop) {
        ch.naviqore.gtfs.schedule.model.Stop scheduleStop = schedule.getStops().get(stop.getId());

        if (scheduleStop.getChildren().isEmpty()) {
            // child stop; return itself
            return List.of(stop.getId());
        } else {
            // parent stop; return all children and itself (departures on parent are possible)
            List<String> stopIds = new ArrayList<>();
            stopIds.add(scheduleStop.getId());
            scheduleStop.getChildren().forEach(child -> stopIds.add(child.getId()));

            return stopIds;
        }
    }

    @Override
    public List<Connection> getConnections(Stop source, Stop target, LocalDateTime time, TimeType timeType,
                                           ConnectionQueryConfig config) {
        return getConnections(schedule.getStops().get(source.getId()), null, schedule.getStops().get(target.getId()),
                null, time, timeType, config);
    }

    @Override
    public List<Connection> getConnections(GeoCoordinate source, GeoCoordinate target, LocalDateTime time,
                                           TimeType timeType, ConnectionQueryConfig config) {
        return getConnections(null, source, null, target, time, timeType, config);
    }

    @Override
    public List<Connection> getConnections(Stop source, GeoCoordinate target, LocalDateTime time, TimeType timeType,
                                           ConnectionQueryConfig config) {
        return getConnections(schedule.getStops().get(source.getId()), null, null, target, time, timeType, config);
    }

    @Override
    public List<Connection> getConnections(GeoCoordinate source, Stop target, LocalDateTime time, TimeType timeType,
                                           ConnectionQueryConfig config) {
        return getConnections(null, source, schedule.getStops().get(target.getId()), null, time, timeType, config);
    }

    private List<Connection> getConnections(@Nullable ch.naviqore.gtfs.schedule.model.Stop sourceStop,
                                            @Nullable GeoCoordinate sourceLocation,
                                            @Nullable ch.naviqore.gtfs.schedule.model.Stop targetStop,
                                            @Nullable GeoCoordinate targetLocation, LocalDateTime time,
                                            TimeType timeType, ConnectionQueryConfig config) {
        notYetImplementedCheck(timeType);
        int departureTime = time.toLocalTime().toSecondOfDay();
        Map<String, Integer> sourceStops;
        Map<String, Integer> targetStops;

        if (sourceStop != null) {
            sourceStops = getAllChildStopsFromStop(map(sourceStop), departureTime);
        } else if (sourceLocation != null) {
            sourceStops = getStopsWithWalkTimeFromLocation(sourceLocation, departureTime,
                    config.getMaximumWalkingDuration());
        } else {
            throw new IllegalArgumentException("Either sourceStop or sourceLocation must be provided.");
        }

        if (targetStop != null) {
            targetStops = getAllChildStopsFromStop(map(targetStop));
        } else if (targetLocation != null) {
            targetStops = getStopsWithWalkTimeFromLocation(targetLocation, config.getMaximumWalkingDuration());
        } else {
            throw new IllegalArgumentException("Either targetStop or targetLocation must be provided.");
        }

        // In this case either no source stop or target stop is within walkable distance
        if (sourceStops.isEmpty() || targetStops.isEmpty()) {
            return List.of();
        }

        // query connection from raptor
<<<<<<< HEAD
        Raptor raptor = new GtfsToRaptorConverter(schedule, additionalTransfers).convert(time.toLocalDate());

        List<ch.naviqore.raptor.Connection> connections = raptor.routeEarliestArrival(sourceStops, targetStops,
                map(config));
=======
        Raptor raptor = cache.getRaptor(time.toLocalDate());
        List<ch.naviqore.raptor.Connection> connections = raptor.routeEarliestArrival(sourceStops, targetStops);
>>>>>>> 168591ca

        List<Connection> result = new ArrayList<>();

        for (ch.naviqore.raptor.Connection connection : connections) {
            Walk firstMile = null;
            Walk lastMile = null;

            if (sourceStop == null) {
                firstMile = getFirstWalk(sourceLocation, connection.getFromStopId(), time, sourceStops);
            }
            if (targetStop == null) {
                LocalDateTime arrivalTime = time.toLocalDate()
                        .atTime(new ServiceDayTime(connection.getArrivalTime()).toLocalTime());
                lastMile = getLastWalk(targetLocation, connection.getToStopId(), arrivalTime, targetStops);
            }

            Connection serviceConnection = map(connection, firstMile, lastMile, time.toLocalDate(), schedule);

            // Filter needed because the raptor algorithm does not consider the firstMile and lastMile walk time
            if (Duration.between(serviceConnection.getDepartureTime(), serviceConnection.getArrivalTime())
                    .getSeconds() <= config.getMaximumTravelTime()) {
                result.add(serviceConnection);
            }
        }

        return result;
    }

    public Map<String, Integer> getStopsWithWalkTimeFromLocation(GeoCoordinate location, int maxWalkDuration) {
        return getStopsWithWalkTimeFromLocation(location, 0, maxWalkDuration);
    }

    public Map<String, Integer> getStopsWithWalkTimeFromLocation(GeoCoordinate location, int startTimeInSeconds,
                                                                 int maxWalkDuration) {
        // TODO: Make configurable
        int maxSearchRadius = 500;
        List<ch.naviqore.gtfs.schedule.model.Stop> nearestStops = new ArrayList<>(
                spatialStopIndex.rangeSearch(location, maxSearchRadius));

        if (nearestStops.isEmpty()) {
            nearestStops.add(spatialStopIndex.nearestNeighbour(location));
        }

        Map<String, Integer> stopsWithWalkTime = new HashMap<>();
        for (ch.naviqore.gtfs.schedule.model.Stop stop : nearestStops) {
            int walkDuration = walkCalculator.calculateWalk(location, stop.getCoordinate()).duration();
            if (walkDuration <= maxWalkDuration) {
                stopsWithWalkTime.put(stop.getId(), startTimeInSeconds + walkDuration);
            }
        }
        return stopsWithWalkTime;
    }

    public Map<String, Integer> getAllChildStopsFromStop(Stop stop) {
        return getAllChildStopsFromStop(stop, 0);
    }

    public Map<String, Integer> getAllChildStopsFromStop(Stop stop, int startTimeInSeconds) {
        List<String> stopIds = getAllStopIdsForStop(stop);
        Map<String, Integer> stopsWithWalkTime = new HashMap<>();
        for (String stopId : stopIds) {
            stopsWithWalkTime.put(stopId, startTimeInSeconds);
        }
        return stopsWithWalkTime;
    }

    @Override
    public Map<Stop, Connection> getIsolines(GeoCoordinate source, LocalDateTime departureTime,
                                             ConnectionQueryConfig config) {
        Map<String, Integer> sourceStops = getStopsWithWalkTimeFromLocation(source,
                departureTime.toLocalTime().toSecondOfDay(), config.getMaximumWalkingDuration());

        Raptor raptor = cache.getRaptor(departureTime.toLocalDate());

        return mapToStopConnectionMap(raptor.getIsoLines(sourceStops, map(config)), sourceStops, source, departureTime,
                config);
    }

    @Override
    public Map<Stop, Connection> getIsolines(Stop source, LocalDateTime departureTime, ConnectionQueryConfig config) {
        Map<String, Integer> sourceStops = getAllChildStopsFromStop(source,
                departureTime.toLocalTime().toSecondOfDay());

        Raptor raptor = cache.getRaptor(departureTime.toLocalDate());

        return mapToStopConnectionMap(raptor.getIsoLines(sourceStops, map(config)), sourceStops, null, departureTime,
                config);
    }

    private Map<Stop, Connection> mapToStopConnectionMap(Map<String, ch.naviqore.raptor.Connection> isoLines,
                                                         Map<String, Integer> sourceStops,
                                                         @Nullable GeoCoordinate source, LocalDateTime departureTime,
                                                         ConnectionQueryConfig config) {
        Map<Stop, Connection> result = new HashMap<>();

        for (Map.Entry<String, ch.naviqore.raptor.Connection> entry : isoLines.entrySet()) {
            ch.naviqore.raptor.Connection connection = entry.getValue();
            Walk firstMile = null;

            if (source != null) {
                firstMile = getFirstWalk(source, connection.getFromStopId(), departureTime, sourceStops);
            }

            Stop stop = map(schedule.getStops().get(entry.getKey()));
            Connection serviceConnection = map(connection, firstMile, null, departureTime.toLocalDate(), schedule);

            // The raptor algorithm does not consider the firstMile walk time, so we need to filter out connections
            // that exceed the maximum travel time here
            if (Duration.between(serviceConnection.getArrivalTime(), serviceConnection.getDepartureTime())
                    .getSeconds() <= config.getMaximumTravelTime()) {
                result.put(stop, serviceConnection);
            }
        }

        return result;
    }

    private @Nullable Walk getFirstWalk(GeoCoordinate source, String firstStopId, LocalDateTime departureTime,
                                        Map<String, Integer> sourceStops) {
        ch.naviqore.gtfs.schedule.model.Stop firstStop = schedule.getStops().get(firstStopId);
        int firstWalkDuration = sourceStops.get(firstStopId) - departureTime.toLocalTime().toSecondOfDay();

        if (firstWalkDuration > MIN_WALK_DURATION) {
            int distance = (int) source.distanceTo(firstStop.getCoordinate());
            return createWalk(distance, firstWalkDuration, WalkType.FIRST_MILE, departureTime,
                    departureTime.plusSeconds(firstWalkDuration), source, firstStop.getCoordinate(), map(firstStop));
        }
        return null;
    }

    private @Nullable Walk getLastWalk(GeoCoordinate target, String lastStopId, LocalDateTime arrivalTime,
                                       Map<String, Integer> targetStops) {
        ch.naviqore.gtfs.schedule.model.Stop lastStop = schedule.getStops().get(lastStopId);
        int lastWalkDuration = targetStops.get(lastStopId);

        if (lastWalkDuration > MIN_WALK_DURATION) {
            int distance = (int) target.distanceTo(lastStop.getCoordinate());
            return createWalk(distance, lastWalkDuration, WalkType.LAST_MILE, arrivalTime,
                    arrivalTime.plusSeconds(lastWalkDuration), lastStop.getCoordinate(), target, map(lastStop));
        }
        return null;
    }

    @Override
    public Stop getStopById(String stopId) throws StopNotFoundException {
        ch.naviqore.gtfs.schedule.model.Stop stop = schedule.getStops().get(stopId);

        if (stop == null) {
            throw new StopNotFoundException(stopId);
        }

        return map(stop);
    }

    @Override
    public Trip getTripById(String tripId, LocalDate date) throws TripNotFoundException, TripNotActiveException {
        ch.naviqore.gtfs.schedule.model.Trip trip = schedule.getTrips().get(tripId);

        if (trip == null) {
            throw new TripNotFoundException(tripId);
        }

        if (!trip.getCalendar().isServiceAvailable(date)) {
            throw new TripNotActiveException(tripId, date);
        }

        return map(trip, date);
    }

    @Override
    public Route getRouteById(String routeId) throws RouteNotFoundException {
        ch.naviqore.gtfs.schedule.model.Route route = schedule.getRoutes().get(routeId);

        if (route == null) {
            throw new RouteNotFoundException(routeId);
        }

        return map(route);
    }

    @Override
    public void updateStaticSchedule() {
        // TODO: Update method to pull new transit schedule from URL.
        //  Also handle case: Path and URL provided, URL only, discussion needed, which cases make sense.
        log.warn("Updating static schedule not implemented yet ({})", config.getGtfsUrl());

        // clear the raptor cache, since new the cached instances are now outdated
        cache.clear();
    }

    private static class Initializer {

        private static WalkCalculator initializeWalkCalculator(ServiceConfig config) {
            return switch (config.getWalkCalculatorType()) {
                case ServiceConfig.WalkCalculatorType.BEE_LINE_DISTANCE ->
                        new BeeLineWalkCalculator(config.getWalkingSpeed());
            };
        }

        private static GtfsSchedule readGtfsSchedule(String gtfsFilePath) {
            // TODO: Download file if needed
            try {
                return new GtfsScheduleReader().read(gtfsFilePath);
            } catch (IOException e) {
                throw new UncheckedIOException(e);
            }
        }

        private static SearchIndex<ch.naviqore.gtfs.schedule.model.Stop> generateStopSearchIndex(
                GtfsSchedule schedule) {
            SearchIndexBuilder<ch.naviqore.gtfs.schedule.model.Stop> builder = SearchIndex.builder();

            // only add parent stops and stops without a parent
            for (ch.naviqore.gtfs.schedule.model.Stop stop : schedule.getStops().values()) {
                if (stop.getParent().isEmpty()) {
                    builder.add(stop.getName().toLowerCase(), stop);
                }
            }

            return builder.build();
        }

        private static KDTree<ch.naviqore.gtfs.schedule.model.Stop> generateSpatialStopIndex(GtfsSchedule schedule) {
            return new KDTreeBuilder<ch.naviqore.gtfs.schedule.model.Stop>().addLocations(schedule.getStops().values())
                    .build();
        }

        private static List<TransferGenerator.Transfer> generateTransfers(GtfsSchedule schedule,
                                                                          List<TransferGenerator> transferGenerators) {
            // Create Lookup for GTFS Transfers in Schedule to prevent adding duplicates later
            Set<String> gtfsTransfers = new HashSet<>();
            schedule.getStops().values().forEach(stop -> stop.getTransfers().forEach(transfer -> {
                if (transfer.getTransferType() == TransferType.MINIMUM_TIME) {
                    String key = transfer.getFromStop().getId() + transfer.getToStop().getId();
                    gtfsTransfers.add(key);
                }
            }));

            // Run all Generators in parallel and collect all generated Transfers
            List<TransferGenerator.Transfer> uncheckedGeneratedTransfers = transferGenerators.parallelStream()
                    .flatMap(generator -> generator.generateTransfers(schedule).stream())
                    .toList();

            // Add all generated Transfers to the Lookup if they are not already in the GTFS Transfers or
            // where already generated by a preceding generator.
            Map<String, TransferGenerator.Transfer> generatedTransfers = new HashMap<>();
            for (TransferGenerator.Transfer transfer : uncheckedGeneratedTransfers) {
                String key = transfer.from().getId() + transfer.to().getId();
                if (!gtfsTransfers.contains(key) && !generatedTransfers.containsKey(key)) {
                    generatedTransfers.put(key, transfer);
                }
            }

            return new ArrayList<>(generatedTransfers.values());
        }

    }

    /**
     * Caches for active services (= GTFS calendars) per date and raptor instances.
     * <p>
     * TODO: Not always create a new raptor, use mask on stop times based on active trips.
     */
    private class RaptorCache {

        private final EvictionCache<Set<ch.naviqore.gtfs.schedule.model.Calendar>, Raptor> raptorCache;
        private final EvictionCache<LocalDate, Set<ch.naviqore.gtfs.schedule.model.Calendar>> activeServices;

        /**
         * @param cacheSize the maximum number of Raptor instances to be cached.
         * @param strategy  the cache eviction strategy.
         */
        RaptorCache(int cacheSize, EvictionCache.Strategy strategy) {
            raptorCache = new EvictionCache<>(cacheSize, strategy);
            activeServices = new EvictionCache<>(Math.min(365, cacheSize * 20), strategy);
        }

        // get cached or create and cache new raptor instance, based on the active calendars on a date
        private Raptor getRaptor(LocalDate date) {
            Set<ch.naviqore.gtfs.schedule.model.Calendar> activeServices = this.activeServices.computeIfAbsent(date,
                    () -> getActiveServices(date));
            return raptorCache.computeIfAbsent(activeServices,
                    () -> new GtfsToRaptorConverter(schedule, additionalTransfers).convert(date));
        }

        // get all active calendars form the gtfs for given date, serves as key for caching raptor instances
        private Set<ch.naviqore.gtfs.schedule.model.Calendar> getActiveServices(LocalDate date) {
            return schedule.getCalendars()
                    .values()
                    .stream()
                    .filter(calendar -> calendar.isServiceAvailable(date))
                    .collect(Collectors.toSet());
        }

        // clear the cache, needs to be called when the GTFS schedule changes
        private void clear() {
            activeServices.clear();
            raptorCache.clear();
        }

    }
}<|MERGE_RESOLUTION|>--- conflicted
+++ resolved
@@ -208,15 +208,9 @@
         }
 
         // query connection from raptor
-<<<<<<< HEAD
-        Raptor raptor = new GtfsToRaptorConverter(schedule, additionalTransfers).convert(time.toLocalDate());
-
+        Raptor raptor = cache.getRaptor(time.toLocalDate());
         List<ch.naviqore.raptor.Connection> connections = raptor.routeEarliestArrival(sourceStops, targetStops,
                 map(config));
-=======
-        Raptor raptor = cache.getRaptor(time.toLocalDate());
-        List<ch.naviqore.raptor.Connection> connections = raptor.routeEarliestArrival(sourceStops, targetStops);
->>>>>>> 168591ca
 
         List<Connection> result = new ArrayList<>();
 
