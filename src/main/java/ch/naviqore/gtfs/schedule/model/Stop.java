--- conflicted
+++ resolved
@@ -1,5 +1,6 @@
 package ch.naviqore.gtfs.schedule.model;
 
+import ch.naviqore.raptor.model.Transfer;
 import ch.naviqore.utils.spatial.GeoCoordinate;
 import ch.naviqore.utils.spatial.Location;
 import lombok.AccessLevel;
@@ -13,21 +14,12 @@
 
 @RequiredArgsConstructor(access = AccessLevel.PACKAGE)
 @Getter
-<<<<<<< HEAD
 public final class Stop implements Initializable, Location<GeoCoordinate> {
     private final String id;
     private final String name;
     private final GeoCoordinate coordinate;
-    private final List<StopTime> stopTimes = new ArrayList<>();
-=======
-public final class Stop implements Initializable {
-
-    private final String id;
-    private final String name;
-    private final Coordinate coordinate;
     private List<StopTime> stopTimes = new ArrayList<>();
     private List<Transfer> transfers = new ArrayList<>();
->>>>>>> a37759d0
 
     void addStopTime(StopTime stopTime) {
         stopTimes.add(stopTime);
